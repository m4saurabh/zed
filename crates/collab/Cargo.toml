[package]
authors = ["Nathan Sobo <nathan@zed.dev>"]
default-run = "collab"
edition = "2021"
name = "collab"
version = "0.12.0"
publish = false

[[bin]]
name = "collab"

[[bin]]
name = "seed"
required-features = ["seed-support"]

[dependencies]
collections = { path = "../collections" }
live_kit_server = { path = "../live_kit_server" }
rpc = { path = "../rpc" }
util = { path = "../util" }

<<<<<<< HEAD
anyhow = "1.0.40"
async-openai = "0.10"
=======
anyhow.workspace = true
>>>>>>> ba50b35d
async-tungstenite = "0.16"
axum = { version = "0.5", features = ["json", "headers", "ws"] }
axum-extra = { version = "0.3", features = ["erased-json"] }
base64 = "0.13"
clap = { version = "3.1", features = ["derive"], optional = true }
dashmap = "5.4"
envy = "0.4.2"
futures.workspace = true
hyper = "0.14"
lazy_static.workspace = true
lipsum = { version = "0.8", optional = true }
log.workspace = true
nanoid = "0.4"
parking_lot.workspace = true
prometheus = "0.13"
rand.workspace = true
reqwest = { version = "0.11", features = ["json"], optional = true }
scrypt = "0.7"
# Remove fork dependency when a version with https://github.com/SeaQL/sea-orm/pull/1283 is released.
sea-orm = { git = "https://github.com/zed-industries/sea-orm", rev = "18f4c691085712ad014a51792af75a9044bacee6", features = ["sqlx-postgres", "postgres-array", "runtime-tokio-rustls"] }
sea-query = "0.27"
serde.workspace = true
serde_derive.workspace = true
serde_json.workspace = true
sha-1 = "0.9"
sqlx = { version = "0.6", features = ["runtime-tokio-rustls", "postgres", "json", "time", "uuid", "any"] }
time.workspace = true
tokio = { version = "1", features = ["full"] }
tokio-tungstenite = "0.17"
tonic = "0.6"
tower = "0.4"
toml = "0.5.8"
tracing = "0.1.34"
tracing-log = "0.1.3"
tracing-subscriber = { version = "0.3.11", features = ["env-filter", "json"] }

[dev-dependencies]
collections = { path = "../collections", features = ["test-support"] }
gpui = { path = "../gpui", features = ["test-support"] }
call = { path = "../call", features = ["test-support"] }
client = { path = "../client", features = ["test-support"] }
editor = { path = "../editor", features = ["test-support"] }
language = { path = "../language", features = ["test-support"] }
fs = { path = "../fs", features = ["test-support"] }
git = { path = "../git", features = ["test-support"] }
live_kit_client = { path = "../live_kit_client", features = ["test-support"] }
lsp = { path = "../lsp", features = ["test-support"] }
pretty_assertions = "1.3.0"
project = { path = "../project", features = ["test-support"] }
rpc = { path = "../rpc", features = ["test-support"] }
settings = { path = "../settings", features = ["test-support"] }
theme = { path = "../theme" }
workspace = { path = "../workspace", features = ["test-support"] }

ctor.workspace = true
env_logger.workspace = true
indoc = "1.0.4"
util = { path = "../util" }
lazy_static.workspace = true
sea-orm = { git = "https://github.com/zed-industries/sea-orm", rev = "18f4c691085712ad014a51792af75a9044bacee6", features = ["sqlx-sqlite"] }
serde_json.workspace = true
sqlx = { version = "0.6", features = ["sqlite"] }
unindent.workspace = true

[features]
seed-support = ["clap", "lipsum", "reqwest"]<|MERGE_RESOLUTION|>--- conflicted
+++ resolved
@@ -19,12 +19,8 @@
 rpc = { path = "../rpc" }
 util = { path = "../util" }
 
-<<<<<<< HEAD
-anyhow = "1.0.40"
 async-openai = "0.10"
-=======
 anyhow.workspace = true
->>>>>>> ba50b35d
 async-tungstenite = "0.16"
 axum = { version = "0.5", features = ["json", "headers", "ws"] }
 axum-extra = { version = "0.3", features = ["erased-json"] }
