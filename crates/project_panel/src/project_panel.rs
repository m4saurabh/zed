pub mod file_associations;
mod project_panel_settings;
use client::{ErrorCode, ErrorExt};
use settings::Settings;

use db::kvp::KEY_VALUE_STORE;
use editor::{actions::Cancel, items::entry_git_aware_label_color, scroll::Autoscroll, Editor};
use file_associations::FileAssociations;

use anyhow::{anyhow, Result};
use collections::{hash_map, HashMap};
use gpui::{
    actions, div, impl_actions, overlay, px, uniform_list, Action, AppContext, AssetSource,
    AsyncWindowContext, ClipboardItem, DismissEvent, Div, EventEmitter, FocusHandle, FocusableView,
    InteractiveElement, KeyContext, Model, MouseButton, MouseDownEvent, ParentElement, Pixels,
    Point, PromptLevel, Render, Stateful, Styled, Subscription, Task, UniformListScrollHandle,
    View, ViewContext, VisualContext as _, WeakView, WindowContext,
};
use menu::{Confirm, SelectNext, SelectPrev};
use project::{
    repository::GitFileStatus, Entry, EntryKind, Fs, Project, ProjectEntryId, ProjectPath,
    Snapshot, Worktree, WorktreeId,
};
use project_panel_settings::{ProjectPanelDockPosition, ProjectPanelSettings};
use serde::{Deserialize, Serialize};
use std::{
    cmp::Ordering,
<<<<<<< HEAD
    collections::HashSet,
=======
>>>>>>> 50fc54c3
    ffi::OsStr,
    ops::Range,
    path::{Path, PathBuf},
    sync::Arc,
};
use theme::ThemeSettings;
use ui::{prelude::*, v_flex, ContextMenu, Icon, KeyBinding, Label, ListItem};
use unicase::UniCase;
use util::{maybe, NumericPrefixWithSuffix, ResultExt, TryFutureExt};
use workspace::{
    dock::{DockPosition, Panel, PanelEvent},
    notifications::DetachAndPromptErr,
    Workspace,
};

const PROJECT_PANEL_KEY: &str = "ProjectPanel";
const NEW_ENTRY_ID: ProjectEntryId = ProjectEntryId::MAX;

pub struct ProjectPanel {
    project: Model<Project>,
    fs: Arc<dyn Fs>,
    scroll_handle: UniformListScrollHandle,
    focus_handle: FocusHandle,
    visible_entries: Vec<(WorktreeId, Vec<Entry>)>,
    last_worktree_root_id: Option<ProjectEntryId>,
    expanded_dir_ids: HashMap<WorktreeId, Vec<ProjectEntryId>>,
    unfolded_dir_ids: HashSet<ProjectEntryId>,
    selection: Option<Selection>,
    context_menu: Option<(View<ContextMenu>, Point<Pixels>, Subscription)>,
    edit_state: Option<EditState>,
    filename_editor: View<Editor>,
    clipboard_entry: Option<ClipboardEntry>,
    _dragged_entry_destination: Option<Arc<Path>>,
    workspace: WeakView<Workspace>,
    width: Option<Pixels>,
    pending_serialization: Task<Option<()>>,
}

#[derive(Copy, Clone, Debug)]
struct Selection {
    worktree_id: WorktreeId,
    entry_id: ProjectEntryId,
}

#[derive(Clone, Debug)]
struct EditState {
    worktree_id: WorktreeId,
    entry_id: ProjectEntryId,
    is_new_entry: bool,
    is_dir: bool,
    processing_filename: Option<String>,
}

#[derive(Copy, Clone)]
pub enum ClipboardEntry {
    Copied {
        worktree_id: WorktreeId,
        entry_id: ProjectEntryId,
    },
    Cut {
        worktree_id: WorktreeId,
        entry_id: ProjectEntryId,
    },
}

#[derive(Debug, PartialEq, Eq, Clone)]
pub struct EntryDetails {
    filename: String,
    icon: Option<Arc<str>>,
    path: Arc<Path>,
    depth: usize,
    kind: EntryKind,
    is_ignored: bool,
    is_expanded: bool,
    is_selected: bool,
    is_editing: bool,
    is_processing: bool,
    is_cut: bool,
    git_status: Option<GitFileStatus>,
    is_dotenv: bool,
}

#[derive(PartialEq, Clone, Default, Debug, Deserialize)]
pub struct Delete {
    #[serde(default)]
    pub skip_prompt: bool,
}

impl_actions!(project_panel, [Delete]);

actions!(
    project_panel,
    [
        ExpandSelectedEntry,
        CollapseSelectedEntry,
        CollapseAllEntries,
        NewDirectory,
        NewFile,
        Copy,
        CopyPath,
        CopyRelativePath,
        RevealInFinder,
        OpenInTerminal,
        Cut,
        Paste,
        Rename,
        Open,
        ToggleFocus,
        NewSearchInDirectory,
        UnfoldDirectory,
        FoldDirectory,
    ]
);

pub fn init_settings(cx: &mut AppContext) {
    ProjectPanelSettings::register(cx);
}

pub fn init(assets: impl AssetSource, cx: &mut AppContext) {
    init_settings(cx);
    file_associations::init(assets, cx);

    cx.observe_new_views(|workspace: &mut Workspace, _| {
        workspace.register_action(|workspace, _: &ToggleFocus, cx| {
            workspace.toggle_panel_focus::<ProjectPanel>(cx);
        });
    })
    .detach();
}

#[derive(Debug)]
pub enum Event {
    OpenedEntry {
        entry_id: ProjectEntryId,
        focus_opened_item: bool,
    },
    SplitEntry {
        entry_id: ProjectEntryId,
    },
    Focus,
}

#[derive(Serialize, Deserialize)]
struct SerializedProjectPanel {
    width: Option<Pixels>,
}

struct DraggedProjectEntryView {
    entry_id: ProjectEntryId,
    details: EntryDetails,
    width: Pixels,
}

impl ProjectPanel {
    fn new(workspace: &mut Workspace, cx: &mut ViewContext<Workspace>) -> View<Self> {
        let project = workspace.project().clone();
        let project_panel = cx.new_view(|cx: &mut ViewContext<Self>| {
            let focus_handle = cx.focus_handle();
            cx.on_focus(&focus_handle, Self::focus_in).detach();

            cx.subscribe(&project, |this, project, event, cx| match event {
                project::Event::ActiveEntryChanged(Some(entry_id)) => {
                    if ProjectPanelSettings::get_global(cx).auto_reveal_entries {
                        this.reveal_entry(project, *entry_id, true, cx);
                    }
                }
                project::Event::RevealInProjectPanel(entry_id) => {
                    this.reveal_entry(project, *entry_id, false, cx);
                    cx.emit(PanelEvent::Activate);
                }
                project::Event::ActivateProjectPanel => {
                    cx.emit(PanelEvent::Activate);
                }
                project::Event::WorktreeRemoved(id) => {
                    this.expanded_dir_ids.remove(id);
                    this.update_visible_entries(None, cx);
                    cx.notify();
                }
                project::Event::WorktreeUpdatedEntries(_, _) | project::Event::WorktreeAdded => {
                    this.update_visible_entries(None, cx);
                    cx.notify();
                }
                _ => {}
            })
            .detach();

            let filename_editor = cx.new_view(|cx| Editor::single_line(cx));

            cx.subscribe(&filename_editor, |this, _, event, cx| match event {
                editor::EditorEvent::BufferEdited
                | editor::EditorEvent::SelectionsChanged { .. } => {
                    this.autoscroll(cx);
                }
                editor::EditorEvent::Blurred => {
                    if this
                        .edit_state
                        .as_ref()
                        .map_or(false, |state| state.processing_filename.is_none())
                    {
                        this.edit_state = None;
                        this.update_visible_entries(None, cx);
                    }
                }
                _ => {}
            })
            .detach();

            cx.observe_global::<FileAssociations>(|_, cx| {
                cx.notify();
            })
            .detach();

            let mut this = Self {
                project: project.clone(),
                fs: workspace.app_state().fs.clone(),
                scroll_handle: UniformListScrollHandle::new(),
                focus_handle,
                visible_entries: Default::default(),
                last_worktree_root_id: Default::default(),
                expanded_dir_ids: Default::default(),
                unfolded_dir_ids: Default::default(),
                selection: None,
                edit_state: None,
                context_menu: None,
                filename_editor,
                clipboard_entry: None,
                _dragged_entry_destination: None,
                workspace: workspace.weak_handle(),
                width: None,
                pending_serialization: Task::ready(None),
            };
            this.update_visible_entries(None, cx);

            this
        });

        cx.subscribe(&project_panel, {
            let project_panel = project_panel.downgrade();
            move |workspace, _, event, cx| match event {
                &Event::OpenedEntry {
                    entry_id,
                    focus_opened_item,
                } => {
                    if let Some(worktree) = project.read(cx).worktree_for_entry(entry_id, cx) {
                        if let Some(entry) = worktree.read(cx).entry_for_id(entry_id) {
                            let file_path = entry.path.clone();
                            let worktree_id = worktree.read(cx).id();
                            let entry_id = entry.id;

                            workspace
                                .open_path(
                                    ProjectPath {
                                        worktree_id,
                                        path: file_path.clone(),
                                    },
                                    None,
                                    focus_opened_item,
                                    cx,
                                )
                                .detach_and_prompt_err("Failed to open file", cx, move |e, _| {
                                    match e.error_code() {
                                        ErrorCode::UnsharedItem => Some(format!(
                                            "{} is not shared by the host. This could be because it has been marked as `private`",
                                            file_path.display()
                                        )),
                                        _ => None,
                                    }
                                });

                            if let Some(project_panel) = project_panel.upgrade() {
                                // Always select the entry, regardless of whether it is opened or not.
                                project_panel.update(cx, |project_panel, _| {
                                    project_panel.selection = Some(Selection {
                                        worktree_id,
                                        entry_id
                                    });
                                });
                                if !focus_opened_item {
                                    let focus_handle = project_panel.read(cx).focus_handle.clone();
                                    cx.focus(&focus_handle);
                                }
                            }
                        }
                    }
                }
                &Event::SplitEntry { entry_id } => {
                    if let Some(worktree) = project.read(cx).worktree_for_entry(entry_id, cx) {
                        if let Some(entry) = worktree.read(cx).entry_for_id(entry_id) {
                            workspace
                                .split_path(
                                    ProjectPath {
                                        worktree_id: worktree.read(cx).id(),
                                        path: entry.path.clone(),
                                    },
                                    cx,
                                )
                                .detach_and_log_err(cx);
                        }
                    }
                }
                _ => {}
            }
        })
        .detach();

        project_panel
    }

    pub async fn load(
        workspace: WeakView<Workspace>,
        mut cx: AsyncWindowContext,
    ) -> Result<View<Self>> {
        let serialized_panel = cx
            .background_executor()
            .spawn(async move { KEY_VALUE_STORE.read_kvp(PROJECT_PANEL_KEY) })
            .await
            .map_err(|e| anyhow!("Failed to load project panel: {}", e))
            .log_err()
            .flatten()
            .map(|panel| serde_json::from_str::<SerializedProjectPanel>(&panel))
            .transpose()
            .log_err()
            .flatten();

        workspace.update(&mut cx, |workspace, cx| {
            let panel = ProjectPanel::new(workspace, cx);
            if let Some(serialized_panel) = serialized_panel {
                panel.update(cx, |panel, cx| {
                    panel.width = serialized_panel.width.map(|px| px.round());
                    cx.notify();
                });
            }
            panel
        })
    }

    fn serialize(&mut self, cx: &mut ViewContext<Self>) {
        let width = self.width;
        self.pending_serialization = cx.background_executor().spawn(
            async move {
                KEY_VALUE_STORE
                    .write_kvp(
                        PROJECT_PANEL_KEY.into(),
                        serde_json::to_string(&SerializedProjectPanel { width })?,
                    )
                    .await?;
                anyhow::Ok(())
            }
            .log_err(),
        );
    }

    fn focus_in(&mut self, cx: &mut ViewContext<Self>) {
        if !self.focus_handle.contains_focused(cx) {
            cx.emit(Event::Focus);
        }
    }

    fn deploy_context_menu(
        &mut self,
        position: Point<Pixels>,
        entry_id: ProjectEntryId,
        cx: &mut ViewContext<Self>,
    ) {
        let this = cx.view().clone();
        let project = self.project.read(cx);

        let worktree_id = if let Some(id) = project.worktree_id_for_entry(entry_id, cx) {
            id
        } else {
            return;
        };

        self.selection = Some(Selection {
            worktree_id,
            entry_id,
        });

        if let Some((worktree, entry)) = self.selected_entry(cx) {
            let auto_fold_dirs = ProjectPanelSettings::get_global(cx).auto_fold_dirs;
            let is_root = Some(entry) == worktree.root_entry();
            let is_dir = entry.is_dir();
            let is_foldable = self.is_foldable(entry, worktree) && auto_fold_dirs;
            let is_unfoldable = self.is_unfoldable(entry, worktree) && auto_fold_dirs;
            let worktree_id = worktree.id();
            let is_local = project.is_local();
            let is_read_only = project.is_read_only();

            let context_menu = ContextMenu::build(cx, |menu, cx| {
                menu.context(self.focus_handle.clone()).when_else(
                    is_read_only,
                    |menu| {
                        menu.action("Copy Relative Path", Box::new(CopyRelativePath))
                            .when(is_dir, |menu| {
                                menu.action("Search Inside", Box::new(NewSearchInDirectory))
                            })
                    },
                    |menu| {
                        menu.when(is_local, |menu| {
                            menu.action(
                                "Add Folder to Project",
                                Box::new(workspace::AddFolderToProject),
                            )
                            .when(is_root, |menu| {
                                menu.entry(
                                    "Remove from Project",
                                    None,
                                    cx.handler_for(&this, move |this, cx| {
                                        this.project.update(cx, |project, cx| {
                                            project.remove_worktree(worktree_id, cx)
                                        });
                                    }),
                                )
                                .action("Collapse All", Box::new(CollapseAllEntries))
                            })
                        })
                        .action("New File", Box::new(NewFile))
                        .action("New Folder", Box::new(NewDirectory))
                        .separator()
                        .action("Cut", Box::new(Cut))
                        .action("Copy", Box::new(Copy))
                        .when_some(self.clipboard_entry, |menu, entry| {
                            menu.when(entry.worktree_id() == worktree_id, |menu| {
                                menu.action("Paste", Box::new(Paste))
                            })
                        })
                        .separator()
                        .action("Copy Path", Box::new(CopyPath))
                        .action("Copy Relative Path", Box::new(CopyRelativePath))
                        .separator()
                        .action("Reveal in Finder", Box::new(RevealInFinder))
                        .when(is_dir, |menu| {
                            menu.action("Open in Terminal", Box::new(OpenInTerminal))
                                .action("Search Inside", Box::new(NewSearchInDirectory))
                        })
                        .when(is_unfoldable, |menu| {
                            menu.action("Unfold Directory", Box::new(UnfoldDirectory))
                        })
                        .when(is_foldable, |menu| {
                            menu.action("Fold Directory", Box::new(FoldDirectory))
                        })
                        .separator()
                        .action("Rename", Box::new(Rename))
                        .when(!is_root, |menu| {
                            menu.action("Delete", Box::new(Delete { skip_prompt: false }))
                        })
                    },
                )
            });

            cx.focus_view(&context_menu);
            let subscription = cx.subscribe(&context_menu, |this, _, _: &DismissEvent, cx| {
                this.context_menu.take();
                cx.notify();
            });
            self.context_menu = Some((context_menu, position, subscription));
        }

        cx.notify();
    }

    fn is_unfoldable(&self, entry: &Entry, worktree: &Worktree) -> bool {
        if !entry.is_dir() || self.unfolded_dir_ids.contains(&entry.id) {
            return false;
        }

        if let Some(parent_path) = entry.path.parent() {
            let snapshot = worktree.snapshot();
            let mut child_entries = snapshot.child_entries(&parent_path);
            if let Some(child) = child_entries.next() {
                if child_entries.next().is_none() {
                    return child.kind.is_dir();
                }
            }
        };
        false
    }

    fn is_foldable(&self, entry: &Entry, worktree: &Worktree) -> bool {
        if entry.is_dir() {
            let snapshot = worktree.snapshot();

            let mut child_entries = snapshot.child_entries(&entry.path);
            if let Some(child) = child_entries.next() {
                if child_entries.next().is_none() {
                    return child.kind.is_dir();
                }
            }
        }
        false
    }

    fn expand_selected_entry(&mut self, _: &ExpandSelectedEntry, cx: &mut ViewContext<Self>) {
        if let Some((worktree, entry)) = self.selected_entry(cx) {
            if entry.is_dir() {
                let worktree_id = worktree.id();
                let entry_id = entry.id;
                let expanded_dir_ids =
                    if let Some(expanded_dir_ids) = self.expanded_dir_ids.get_mut(&worktree_id) {
                        expanded_dir_ids
                    } else {
                        return;
                    };

                match expanded_dir_ids.binary_search(&entry_id) {
                    Ok(_) => self.select_next(&SelectNext, cx),
                    Err(ix) => {
                        self.project.update(cx, |project, cx| {
                            project.expand_entry(worktree_id, entry_id, cx);
                        });

                        expanded_dir_ids.insert(ix, entry_id);
                        self.update_visible_entries(None, cx);
                        cx.notify();
                    }
                }
            }
        }
    }

    fn collapse_selected_entry(&mut self, _: &CollapseSelectedEntry, cx: &mut ViewContext<Self>) {
        if let Some((worktree, mut entry)) = self.selected_entry(cx) {
            let worktree_id = worktree.id();
            let expanded_dir_ids =
                if let Some(expanded_dir_ids) = self.expanded_dir_ids.get_mut(&worktree_id) {
                    expanded_dir_ids
                } else {
                    return;
                };

            loop {
                let entry_id = entry.id;
                match expanded_dir_ids.binary_search(&entry_id) {
                    Ok(ix) => {
                        expanded_dir_ids.remove(ix);
                        self.update_visible_entries(Some((worktree_id, entry_id)), cx);
                        cx.notify();
                        break;
                    }
                    Err(_) => {
                        if let Some(parent_entry) =
                            entry.path.parent().and_then(|p| worktree.entry_for_path(p))
                        {
                            entry = parent_entry;
                        } else {
                            break;
                        }
                    }
                }
            }
        }
    }

    pub fn collapse_all_entries(&mut self, _: &CollapseAllEntries, cx: &mut ViewContext<Self>) {
        self.expanded_dir_ids.clear();
        self.update_visible_entries(None, cx);
        cx.notify();
    }

    fn toggle_expanded(&mut self, entry_id: ProjectEntryId, cx: &mut ViewContext<Self>) {
        if let Some(worktree_id) = self.project.read(cx).worktree_id_for_entry(entry_id, cx) {
            if let Some(expanded_dir_ids) = self.expanded_dir_ids.get_mut(&worktree_id) {
                self.project.update(cx, |project, cx| {
                    match expanded_dir_ids.binary_search(&entry_id) {
                        Ok(ix) => {
                            expanded_dir_ids.remove(ix);
                        }
                        Err(ix) => {
                            project.expand_entry(worktree_id, entry_id, cx);
                            expanded_dir_ids.insert(ix, entry_id);
                        }
                    }
                });
                self.update_visible_entries(Some((worktree_id, entry_id)), cx);
                cx.focus(&self.focus_handle);
                cx.notify();
            }
        }
    }

    fn select_prev(&mut self, _: &SelectPrev, cx: &mut ViewContext<Self>) {
        if let Some(selection) = self.selection {
            let (mut worktree_ix, mut entry_ix, _) =
                self.index_for_selection(selection).unwrap_or_default();
            if entry_ix > 0 {
                entry_ix -= 1;
            } else if worktree_ix > 0 {
                worktree_ix -= 1;
                entry_ix = self.visible_entries[worktree_ix].1.len() - 1;
            } else {
                return;
            }

            let (worktree_id, worktree_entries) = &self.visible_entries[worktree_ix];
            self.selection = Some(Selection {
                worktree_id: *worktree_id,
                entry_id: worktree_entries[entry_ix].id,
            });
            self.autoscroll(cx);
            cx.notify();
        } else {
            self.select_first(cx);
        }
    }

    fn confirm(&mut self, _: &Confirm, cx: &mut ViewContext<Self>) {
        if let Some(task) = self.confirm_edit(cx) {
            task.detach_and_log_err(cx);
        }
    }

    fn open(&mut self, _: &Open, cx: &mut ViewContext<Self>) {
        if let Some((_, entry)) = self.selected_entry(cx) {
            if entry.is_file() {
                self.open_entry(entry.id, true, cx);
            } else {
                self.toggle_expanded(entry.id, cx);
            }
        }
    }

    fn confirm_edit(&mut self, cx: &mut ViewContext<Self>) -> Option<Task<Result<()>>> {
        let edit_state = self.edit_state.as_mut()?;
        cx.focus(&self.focus_handle);

        let worktree_id = edit_state.worktree_id;
        let is_new_entry = edit_state.is_new_entry;
        let is_dir = edit_state.is_dir;
        let worktree = self.project.read(cx).worktree_for_id(worktree_id, cx)?;
        let entry = worktree.read(cx).entry_for_id(edit_state.entry_id)?.clone();
        let filename = self.filename_editor.read(cx).text(cx);

        let path_already_exists = |path| worktree.read(cx).entry_for_path(path).is_some();
        let edit_task;
        let edited_entry_id;
        if is_new_entry {
            self.selection = Some(Selection {
                worktree_id,
                entry_id: NEW_ENTRY_ID,
            });
            let new_path = entry.path.join(&filename.trim_start_matches('/'));
            if path_already_exists(new_path.as_path()) {
                return None;
            }

            edited_entry_id = NEW_ENTRY_ID;
            edit_task = self.project.update(cx, |project, cx| {
                project.create_entry((worktree_id, &new_path), is_dir, cx)
            });
        } else {
            let new_path = if let Some(parent) = entry.path.clone().parent() {
                parent.join(&filename)
            } else {
                filename.clone().into()
            };
            if path_already_exists(new_path.as_path()) {
                return None;
            }

            edited_entry_id = entry.id;
            edit_task = self.project.update(cx, |project, cx| {
                project.rename_entry(entry.id, new_path.as_path(), cx)
            });
        };

        edit_state.processing_filename = Some(filename);
        cx.notify();

        Some(cx.spawn(|this, mut cx| async move {
            let new_entry = edit_task.await;
            this.update(&mut cx, |this, cx| {
                this.edit_state.take();
                cx.notify();
            })?;

            if let Some(new_entry) = new_entry? {
                this.update(&mut cx, |this, cx| {
                    if let Some(selection) = &mut this.selection {
                        if selection.entry_id == edited_entry_id {
                            selection.worktree_id = worktree_id;
                            selection.entry_id = new_entry.id;
                            this.expand_to_selection(cx);
                        }
                    }
                    this.update_visible_entries(None, cx);
                    if is_new_entry && !is_dir {
                        this.open_entry(new_entry.id, true, cx);
                    }
                    cx.notify();
                })?;
            }
            Ok(())
        }))
    }

    fn cancel(&mut self, _: &Cancel, cx: &mut ViewContext<Self>) {
        self.edit_state = None;
        self.update_visible_entries(None, cx);
        cx.focus(&self.focus_handle);
        cx.notify();
    }

    fn open_entry(
        &mut self,
        entry_id: ProjectEntryId,
        focus_opened_item: bool,
        cx: &mut ViewContext<Self>,
    ) {
        cx.emit(Event::OpenedEntry {
            entry_id,
            focus_opened_item,
        });
    }

    fn split_entry(&mut self, entry_id: ProjectEntryId, cx: &mut ViewContext<Self>) {
        cx.emit(Event::SplitEntry { entry_id });
    }

    fn new_file(&mut self, _: &NewFile, cx: &mut ViewContext<Self>) {
        self.add_entry(false, cx)
    }

    fn new_directory(&mut self, _: &NewDirectory, cx: &mut ViewContext<Self>) {
        self.add_entry(true, cx)
    }

    fn add_entry(&mut self, is_dir: bool, cx: &mut ViewContext<Self>) {
        if let Some(Selection {
            worktree_id,
            entry_id,
        }) = self.selection
        {
            let directory_id;
            if let Some((worktree, expanded_dir_ids)) = self
                .project
                .read(cx)
                .worktree_for_id(worktree_id, cx)
                .zip(self.expanded_dir_ids.get_mut(&worktree_id))
            {
                let worktree = worktree.read(cx);
                if let Some(mut entry) = worktree.entry_for_id(entry_id) {
                    loop {
                        if entry.is_dir() {
                            if let Err(ix) = expanded_dir_ids.binary_search(&entry.id) {
                                expanded_dir_ids.insert(ix, entry.id);
                            }
                            directory_id = entry.id;
                            break;
                        } else {
                            if let Some(parent_path) = entry.path.parent() {
                                if let Some(parent_entry) = worktree.entry_for_path(parent_path) {
                                    entry = parent_entry;
                                    continue;
                                }
                            }
                            return;
                        }
                    }
                } else {
                    return;
                };
            } else {
                return;
            };

            self.edit_state = Some(EditState {
                worktree_id,
                entry_id: directory_id,
                is_new_entry: true,
                is_dir,
                processing_filename: None,
            });
            self.filename_editor.update(cx, |editor, cx| {
                editor.clear(cx);
                editor.focus(cx);
            });
            self.update_visible_entries(Some((worktree_id, NEW_ENTRY_ID)), cx);
            self.autoscroll(cx);
            cx.notify();
        }
    }

    fn rename(&mut self, _: &Rename, cx: &mut ViewContext<Self>) {
        if let Some(Selection {
            worktree_id,
            entry_id,
        }) = self.selection
        {
            if let Some(worktree) = self.project.read(cx).worktree_for_id(worktree_id, cx) {
                if let Some(entry) = worktree.read(cx).entry_for_id(entry_id) {
                    self.edit_state = Some(EditState {
                        worktree_id,
                        entry_id,
                        is_new_entry: false,
                        is_dir: entry.is_dir(),
                        processing_filename: None,
                    });
                    let file_name = entry
                        .path
                        .file_name()
                        .map(|s| s.to_string_lossy())
                        .unwrap_or_default()
                        .to_string();
                    let file_stem = entry.path.file_stem().map(|s| s.to_string_lossy());
                    let selection_end =
                        file_stem.map_or(file_name.len(), |file_stem| file_stem.len());
                    self.filename_editor.update(cx, |editor, cx| {
                        editor.set_text(file_name, cx);
                        editor.change_selections(Some(Autoscroll::fit()), cx, |s| {
                            s.select_ranges([0..selection_end])
                        });
                        editor.focus(cx);
                    });
                    self.update_visible_entries(None, cx);
                    self.autoscroll(cx);
                    cx.notify();
                }
            }
        }
    }

    fn delete(&mut self, action: &Delete, cx: &mut ViewContext<Self>) {
        maybe!({
            let Selection { entry_id, .. } = self.selection?;
            let path = self.project.read(cx).path_for_entry(entry_id, cx)?.path;
            let file_name = path.file_name()?;

            let answer = (!action.skip_prompt).then(|| {
                cx.prompt(
                    PromptLevel::Info,
                    &format!("Delete {file_name:?}?"),
                    None,
                    &["Delete", "Cancel"],
                )
            });

            cx.spawn(|this, mut cx| async move {
                if let Some(answer) = answer {
                    if answer.await != Ok(0) {
                        return Ok(());
                    }
                }
                this.update(&mut cx, |this, cx| {
                    this.project
                        .update(cx, |project, cx| project.delete_entry(entry_id, cx))
                        .ok_or_else(|| anyhow!("no such entry"))
                })??
                .await
            })
            .detach_and_log_err(cx);
            Some(())
        });
    }

    fn unfold_directory(&mut self, _: &UnfoldDirectory, cx: &mut ViewContext<Self>) {
        if let Some((worktree, entry)) = self.selected_entry(cx) {
            self.unfolded_dir_ids.insert(entry.id);

            let snapshot = worktree.snapshot();
            let mut parent_path = entry.path.parent();
            while let Some(path) = parent_path {
                if let Some(parent_entry) = worktree.entry_for_path(path) {
                    let children_count = snapshot.child_entries(path).count();

                    if children_count > 1 {
                        break;
                    }

                    self.unfolded_dir_ids.insert(parent_entry.id);
                    parent_path = path.parent();
                } else {
                    break;
                }
            }

            self.update_visible_entries(None, cx);
            self.autoscroll(cx);
            cx.notify();
        }
    }

    fn fold_directory(&mut self, _: &FoldDirectory, cx: &mut ViewContext<Self>) {
        if let Some((worktree, entry)) = self.selected_entry(cx) {
            self.unfolded_dir_ids.remove(&entry.id);

            let snapshot = worktree.snapshot();
            let mut path = &*entry.path;
            loop {
                let mut child_entries_iter = snapshot.child_entries(path);
                if let Some(child) = child_entries_iter.next() {
                    if child_entries_iter.next().is_none() && child.is_dir() {
                        self.unfolded_dir_ids.remove(&child.id);
                        path = &*child.path;
                    } else {
                        break;
                    }
                } else {
                    break;
                }
            }

            self.update_visible_entries(None, cx);
            self.autoscroll(cx);
            cx.notify();
        }
    }

    fn select_next(&mut self, _: &SelectNext, cx: &mut ViewContext<Self>) {
        if let Some(selection) = self.selection {
            let (mut worktree_ix, mut entry_ix, _) =
                self.index_for_selection(selection).unwrap_or_default();
            if let Some((_, worktree_entries)) = self.visible_entries.get(worktree_ix) {
                if entry_ix + 1 < worktree_entries.len() {
                    entry_ix += 1;
                } else {
                    worktree_ix += 1;
                    entry_ix = 0;
                }
            }

            if let Some((worktree_id, worktree_entries)) = self.visible_entries.get(worktree_ix) {
                if let Some(entry) = worktree_entries.get(entry_ix) {
                    self.selection = Some(Selection {
                        worktree_id: *worktree_id,
                        entry_id: entry.id,
                    });
                    self.autoscroll(cx);
                    cx.notify();
                }
            }
        } else {
            self.select_first(cx);
        }
    }

    fn select_first(&mut self, cx: &mut ViewContext<Self>) {
        let worktree = self
            .visible_entries
            .first()
            .and_then(|(worktree_id, _)| self.project.read(cx).worktree_for_id(*worktree_id, cx));
        if let Some(worktree) = worktree {
            let worktree = worktree.read(cx);
            let worktree_id = worktree.id();
            if let Some(root_entry) = worktree.root_entry() {
                self.selection = Some(Selection {
                    worktree_id,
                    entry_id: root_entry.id,
                });
                self.autoscroll(cx);
                cx.notify();
            }
        }
    }

    fn autoscroll(&mut self, cx: &mut ViewContext<Self>) {
        if let Some((_, _, index)) = self.selection.and_then(|s| self.index_for_selection(s)) {
            self.scroll_handle.scroll_to_item(index);
            cx.notify();
        }
    }

    fn cut(&mut self, _: &Cut, cx: &mut ViewContext<Self>) {
        if let Some((worktree, entry)) = self.selected_entry(cx) {
            self.clipboard_entry = Some(ClipboardEntry::Cut {
                worktree_id: worktree.id(),
                entry_id: entry.id,
            });
            cx.notify();
        }
    }

    fn copy(&mut self, _: &Copy, cx: &mut ViewContext<Self>) {
        if let Some((worktree, entry)) = self.selected_entry(cx) {
            self.clipboard_entry = Some(ClipboardEntry::Copied {
                worktree_id: worktree.id(),
                entry_id: entry.id,
            });
            cx.notify();
        }
    }

    fn paste(&mut self, _: &Paste, cx: &mut ViewContext<Self>) {
        maybe!({
            let (worktree, entry) = self.selected_entry(cx)?;
            let clipboard_entry = self.clipboard_entry?;
            if clipboard_entry.worktree_id() != worktree.id() {
                return None;
            }

            let clipboard_entry_file_name = self
                .project
                .read(cx)
                .path_for_entry(clipboard_entry.entry_id(), cx)?
                .path
                .file_name()?
                .to_os_string();

            let mut new_path = entry.path.to_path_buf();
            // If we're pasting into a file, or a directory into itself, go up one level.
            if entry.is_file() || (entry.is_dir() && entry.id == clipboard_entry.entry_id()) {
                new_path.pop();
            }

            new_path.push(&clipboard_entry_file_name);
            let extension = new_path.extension().map(|e| e.to_os_string());
            let file_name_without_extension = Path::new(&clipboard_entry_file_name).file_stem()?;
            let mut ix = 0;
            while worktree.entry_for_path(&new_path).is_some() {
                new_path.pop();

                let mut new_file_name = file_name_without_extension.to_os_string();
                new_file_name.push(" copy");
                if ix > 0 {
                    new_file_name.push(format!(" {}", ix));
                }
                if let Some(extension) = extension.as_ref() {
                    new_file_name.push(".");
                    new_file_name.push(extension);
                }

                new_path.push(new_file_name);
                ix += 1;
            }

            if clipboard_entry.is_cut() {
                self.project
                    .update(cx, |project, cx| {
                        project.rename_entry(clipboard_entry.entry_id(), new_path, cx)
                    })
                    .detach_and_log_err(cx)
            } else {
                self.project
                    .update(cx, |project, cx| {
                        project.copy_entry(clipboard_entry.entry_id(), new_path, cx)
                    })
                    .detach_and_log_err(cx)
            }

            Some(())
        });
    }

    fn copy_path(&mut self, _: &CopyPath, cx: &mut ViewContext<Self>) {
        if let Some((worktree, entry)) = self.selected_entry(cx) {
            cx.write_to_clipboard(ClipboardItem::new(
                worktree
                    .abs_path()
                    .join(&entry.path)
                    .to_string_lossy()
                    .to_string(),
            ));
        }
    }

    fn copy_relative_path(&mut self, _: &CopyRelativePath, cx: &mut ViewContext<Self>) {
        if let Some((_, entry)) = self.selected_entry(cx) {
            cx.write_to_clipboard(ClipboardItem::new(entry.path.to_string_lossy().to_string()));
        }
    }

    fn reveal_in_finder(&mut self, _: &RevealInFinder, cx: &mut ViewContext<Self>) {
        if let Some((worktree, entry)) = self.selected_entry(cx) {
            cx.reveal_path(&worktree.abs_path().join(&entry.path));
        }
    }

    fn open_in_terminal(&mut self, _: &OpenInTerminal, cx: &mut ViewContext<Self>) {
        if let Some((worktree, entry)) = self.selected_entry(cx) {
            let path = worktree.abs_path().join(&entry.path);
            cx.dispatch_action(
                workspace::OpenTerminal {
                    working_directory: path,
                }
                .boxed_clone(),
            )
        }
    }

    pub fn new_search_in_directory(
        &mut self,
        _: &NewSearchInDirectory,
        cx: &mut ViewContext<Self>,
    ) {
        if let Some((worktree, entry)) = self.selected_entry(cx) {
            if entry.is_dir() {
                let include_root = self.project.read(cx).visible_worktrees(cx).count() > 1;
                let dir_path = if include_root {
                    let mut full_path = PathBuf::from(worktree.root_name());
                    full_path.push(&entry.path);
                    Arc::from(full_path)
                } else {
                    entry.path.clone()
                };

                self.workspace
                    .update(cx, |workspace, cx| {
                        search::ProjectSearchView::new_search_in_directory(
                            workspace, &dir_path, cx,
                        );
                    })
                    .ok();
            }
        }
    }

    fn move_entry(
        &mut self,
        entry_to_move: ProjectEntryId,
        destination: ProjectEntryId,
        destination_is_file: bool,
        cx: &mut ViewContext<Self>,
    ) {
        let destination_worktree = self.project.update(cx, |project, cx| {
            let entry_path = project.path_for_entry(entry_to_move, cx)?;
            let destination_entry_path = project.path_for_entry(destination, cx)?.path.clone();

            let mut destination_path = destination_entry_path.as_ref();
            if destination_is_file {
                destination_path = destination_path.parent()?;
            }

            let mut new_path = destination_path.to_path_buf();
            new_path.push(entry_path.path.file_name()?);
            if new_path != entry_path.path.as_ref() {
                let task = project.rename_entry(entry_to_move, new_path, cx);
                cx.foreground_executor().spawn(task).detach_and_log_err(cx);
            }

            project.worktree_id_for_entry(destination, cx)
        });

        if let Some(destination_worktree) = destination_worktree {
            self.expand_entry(destination_worktree, destination, cx);
        }
    }

    fn index_for_selection(&self, selection: Selection) -> Option<(usize, usize, usize)> {
        let mut entry_index = 0;
        let mut visible_entries_index = 0;
        for (worktree_index, (worktree_id, worktree_entries)) in
            self.visible_entries.iter().enumerate()
        {
            if *worktree_id == selection.worktree_id {
                for entry in worktree_entries {
                    if entry.id == selection.entry_id {
                        return Some((worktree_index, entry_index, visible_entries_index));
                    } else {
                        visible_entries_index += 1;
                        entry_index += 1;
                    }
                }
                break;
            } else {
                visible_entries_index += worktree_entries.len();
            }
        }
        None
    }

    pub fn selected_entry<'a>(
        &self,
        cx: &'a AppContext,
    ) -> Option<(&'a Worktree, &'a project::Entry)> {
        let (worktree, entry) = self.selected_entry_handle(cx)?;
        Some((worktree.read(cx), entry))
    }

    fn selected_entry_handle<'a>(
        &self,
        cx: &'a AppContext,
    ) -> Option<(Model<Worktree>, &'a project::Entry)> {
        let selection = self.selection?;
        let project = self.project.read(cx);
        let worktree = project.worktree_for_id(selection.worktree_id, cx)?;
        let entry = worktree.read(cx).entry_for_id(selection.entry_id)?;
        Some((worktree, entry))
    }

    fn expand_to_selection(&mut self, cx: &mut ViewContext<Self>) -> Option<()> {
        let (worktree, entry) = self.selected_entry(cx)?;
        let expanded_dir_ids = self.expanded_dir_ids.entry(worktree.id()).or_default();

        for path in entry.path.ancestors() {
            let Some(entry) = worktree.entry_for_path(path) else {
                continue;
            };
            if entry.is_dir() {
                if let Err(idx) = expanded_dir_ids.binary_search(&entry.id) {
                    expanded_dir_ids.insert(idx, entry.id);
                }
            }
        }

        Some(())
    }

    fn update_visible_entries(
        &mut self,
        new_selected_entry: Option<(WorktreeId, ProjectEntryId)>,
        cx: &mut ViewContext<Self>,
    ) {
        let auto_collapse_dirs = ProjectPanelSettings::get_global(cx).auto_fold_dirs;
        let project = self.project.read(cx);
        self.last_worktree_root_id = project
            .visible_worktrees(cx)
            .rev()
            .next()
            .and_then(|worktree| worktree.read(cx).root_entry())
            .map(|entry| entry.id);

        self.visible_entries.clear();
        for worktree in project.visible_worktrees(cx) {
            let snapshot = worktree.read(cx).snapshot();
            let worktree_id = snapshot.id();

            let expanded_dir_ids = match self.expanded_dir_ids.entry(worktree_id) {
                hash_map::Entry::Occupied(e) => e.into_mut(),
                hash_map::Entry::Vacant(e) => {
                    // The first time a worktree's root entry becomes available,
                    // mark that root entry as expanded.
                    if let Some(entry) = snapshot.root_entry() {
                        e.insert(vec![entry.id]).as_slice()
                    } else {
                        &[]
                    }
                }
            };

            let mut new_entry_parent_id = None;
            let mut new_entry_kind = EntryKind::Dir;
            if let Some(edit_state) = &self.edit_state {
                if edit_state.worktree_id == worktree_id && edit_state.is_new_entry {
                    new_entry_parent_id = Some(edit_state.entry_id);
                    new_entry_kind = if edit_state.is_dir {
                        EntryKind::Dir
                    } else {
                        EntryKind::File(Default::default())
                    };
                }
            }

            let mut visible_worktree_entries = Vec::new();
            let mut entry_iter = snapshot.entries(true);
            while let Some(entry) = entry_iter.entry() {
                if auto_collapse_dirs
                    && entry.kind.is_dir()
                    && !self.unfolded_dir_ids.contains(&entry.id)
                {
                    let is_omitted = ProjectPanel::should_omit_entry(&snapshot, entry);

                    if is_omitted {
                        entry_iter.advance();
                        continue;
                    }
                }

                visible_worktree_entries.push(entry.clone());
                if Some(entry.id) == new_entry_parent_id {
                    visible_worktree_entries.push(Entry {
                        id: NEW_ENTRY_ID,
                        kind: new_entry_kind,
                        path: entry.path.join("\0").into(),
                        inode: 0,
                        mtime: entry.mtime,
                        is_symlink: false,
                        is_ignored: entry.is_ignored,
                        is_external: false,
                        is_private: false,
                        git_status: entry.git_status,
                    });
                }
                if expanded_dir_ids.binary_search(&entry.id).is_err()
                    && entry_iter.advance_to_sibling()
                {
                    continue;
                }
                entry_iter.advance();
            }

            snapshot.propagate_git_statuses(&mut visible_worktree_entries);

            visible_worktree_entries.sort_by(|entry_a, entry_b| {
                let mut components_a = entry_a.path.components().peekable();
                let mut components_b = entry_b.path.components().peekable();
                loop {
                    match (components_a.next(), components_b.next()) {
                        (Some(component_a), Some(component_b)) => {
                            let a_is_file = components_a.peek().is_none() && entry_a.is_file();
                            let b_is_file = components_b.peek().is_none() && entry_b.is_file();
                            let ordering = a_is_file.cmp(&b_is_file).then_with(|| {
                                let maybe_numeric_ordering = maybe!({
                                    let num_and_remainder_a = Path::new(component_a.as_os_str())
                                        .file_stem()
                                        .and_then(|s| s.to_str())
                                        .and_then(
                                            NumericPrefixWithSuffix::from_numeric_prefixed_str,
                                        )?;
                                    let num_and_remainder_b = Path::new(component_b.as_os_str())
                                        .file_stem()
                                        .and_then(|s| s.to_str())
                                        .and_then(
                                            NumericPrefixWithSuffix::from_numeric_prefixed_str,
                                        )?;

                                    num_and_remainder_a.partial_cmp(&num_and_remainder_b)
                                });

                                maybe_numeric_ordering.unwrap_or_else(|| {
                                    let name_a =
                                        UniCase::new(component_a.as_os_str().to_string_lossy());
                                    let name_b =
                                        UniCase::new(component_b.as_os_str().to_string_lossy());

                                    name_a.cmp(&name_b)
                                })
                            });
                            if !ordering.is_eq() {
                                return ordering;
                            }
                        }
                        (Some(_), None) => break Ordering::Greater,
                        (None, Some(_)) => break Ordering::Less,
                        (None, None) => break Ordering::Equal,
                    }
                }
            });
            self.visible_entries
                .push((worktree_id, visible_worktree_entries));
        }

        if let Some((worktree_id, entry_id)) = new_selected_entry {
            self.selection = Some(Selection {
                worktree_id,
                entry_id,
            });
        }
    }

    fn should_omit_entry(snapshot: &Snapshot, entry: &Entry) -> bool {
        if let Some(root_path) = snapshot.root_entry() {
            if entry.path == root_path.path {
                return false;
            }
        }

        let mut child_entries = snapshot.child_entries(&entry.path);
        if let Some(child) = child_entries.next() {
            if child_entries.next().is_none() {
                return child.kind.is_dir();
            }
        }

        false
    }

    fn expand_entry(
        &mut self,
        worktree_id: WorktreeId,
        entry_id: ProjectEntryId,
        cx: &mut ViewContext<Self>,
    ) {
        self.project.update(cx, |project, cx| {
            if let Some((worktree, expanded_dir_ids)) = project
                .worktree_for_id(worktree_id, cx)
                .zip(self.expanded_dir_ids.get_mut(&worktree_id))
            {
                project.expand_entry(worktree_id, entry_id, cx);
                let worktree = worktree.read(cx);

                if let Some(mut entry) = worktree.entry_for_id(entry_id) {
                    loop {
                        if let Err(ix) = expanded_dir_ids.binary_search(&entry.id) {
                            expanded_dir_ids.insert(ix, entry.id);
                        }

                        if let Some(parent_entry) =
                            entry.path.parent().and_then(|p| worktree.entry_for_path(p))
                        {
                            entry = parent_entry;
                        } else {
                            break;
                        }
                    }
                }
            }
        });
    }

    fn for_each_visible_entry(
        &self,
        range: Range<usize>,
        cx: &mut ViewContext<ProjectPanel>,
        mut callback: impl FnMut(ProjectEntryId, EntryDetails, &mut ViewContext<ProjectPanel>),
    ) {
        let mut ix = 0;
        for (worktree_id, visible_worktree_entries) in &self.visible_entries {
            if ix >= range.end {
                return;
            }

            if ix + visible_worktree_entries.len() <= range.start {
                ix += visible_worktree_entries.len();
                continue;
            }

            let end_ix = range.end.min(ix + visible_worktree_entries.len());
            let (git_status_setting, show_file_icons, show_folder_icons) = {
                let settings = ProjectPanelSettings::get_global(cx);
                (
                    settings.git_status,
                    settings.file_icons,
                    settings.folder_icons,
                )
            };
            if let Some(worktree) = self.project.read(cx).worktree_for_id(*worktree_id, cx) {
                let snapshot = worktree.read(cx).snapshot();
                let root_name = OsStr::new(snapshot.root_name());
                let expanded_entry_ids = self
                    .expanded_dir_ids
                    .get(&snapshot.id())
                    .map(Vec::as_slice)
                    .unwrap_or(&[]);

                let entry_range = range.start.saturating_sub(ix)..end_ix - ix;
                for entry in visible_worktree_entries[entry_range].iter() {
                    let status = git_status_setting.then(|| entry.git_status).flatten();
                    let is_expanded = expanded_entry_ids.binary_search(&entry.id).is_ok();
                    let icon = match entry.kind {
                        EntryKind::File(_) => {
                            if show_file_icons {
                                FileAssociations::get_icon(&entry.path, cx)
                            } else {
                                None
                            }
                        }
                        _ => {
                            if show_folder_icons {
                                FileAssociations::get_folder_icon(is_expanded, cx)
                            } else {
                                FileAssociations::get_chevron_icon(is_expanded, cx)
                            }
                        }
                    };

                    let (depth, difference) = ProjectPanel::calculate_depth_and_difference(
                        entry,
                        visible_worktree_entries,
                    );

                    let filename = match difference {
                        diff if diff > 1 => entry
                            .path
                            .iter()
                            .skip(entry.path.components().count() - diff)
                            .collect::<PathBuf>()
                            .to_str()
                            .unwrap_or_default()
                            .to_string(),
                        _ => entry
                            .path
                            .file_name()
                            .map(|name| name.to_string_lossy().into_owned())
                            .unwrap_or_else(|| root_name.to_string_lossy().to_string()),
                    };

                    let mut details = EntryDetails {
                        filename,
                        icon,
                        path: entry.path.clone(),
                        depth,
                        kind: entry.kind,
                        is_ignored: entry.is_ignored,
                        is_expanded,
                        is_selected: self.selection.map_or(false, |e| {
                            e.worktree_id == snapshot.id() && e.entry_id == entry.id
                        }),
                        is_editing: false,
                        is_processing: false,
                        is_cut: self
                            .clipboard_entry
                            .map_or(false, |e| e.is_cut() && e.entry_id() == entry.id),
                        git_status: status,
                        is_dotenv: entry.is_private,
                    };

                    if let Some(edit_state) = &self.edit_state {
                        let is_edited_entry = if edit_state.is_new_entry {
                            entry.id == NEW_ENTRY_ID
                        } else {
                            entry.id == edit_state.entry_id
                        };

                        if is_edited_entry {
                            if let Some(processing_filename) = &edit_state.processing_filename {
                                details.is_processing = true;
                                details.filename.clear();
                                details.filename.push_str(processing_filename);
                            } else {
                                if edit_state.is_new_entry {
                                    details.filename.clear();
                                }
                                details.is_editing = true;
                            }
                        }
                    }

                    callback(entry.id, details, cx);
                }
            }
            ix = end_ix;
        }
    }

    fn calculate_depth_and_difference(
        entry: &Entry,
        visible_worktree_entries: &Vec<Entry>,
    ) -> (usize, usize) {
        let entry_path_components_count = entry.path.components().count();
        let (depth, difference) = entry
            .path
            .ancestors()
            .skip(1) // Skip the entry itself
            .find_map(|ancestor| {
                visible_worktree_entries
                    .iter()
                    .find(|&e| *e.path == *ancestor)
                    .map(|parent_entry| {
                        let parent_path_components_count = parent_entry.path.components().count();
                        let difference = entry_path_components_count - parent_path_components_count;
                        let depth = parent_entry
                            .path
                            .ancestors()
                            .skip(1)
                            .filter(|ancestor| {
                                visible_worktree_entries
                                    .iter()
                                    .any(|e| *e.path == **ancestor)
                            })
                            .count();
                        (depth + 1, difference)
                    })
            })
            .unwrap_or((0, 0));

        (depth, difference)
    }

    fn render_entry(
        &self,
        entry_id: ProjectEntryId,
        details: EntryDetails,
        cx: &mut ViewContext<Self>,
    ) -> Stateful<Div> {
        let kind = details.kind;
        let settings = ProjectPanelSettings::get_global(cx);
        let show_editor = details.is_editing && !details.is_processing;
        let is_selected = self
            .selection
            .map_or(false, |selection| selection.entry_id == entry_id);
        let width = self.size(cx);
        let filename_text_color =
            entry_git_aware_label_color(details.git_status, details.is_ignored, is_selected);
        let file_name = details.filename.clone();
        let icon = details.icon.clone();
        let depth = details.depth;
        div()
            .id(entry_id.to_proto() as usize)
            .on_drag(entry_id, move |entry_id, cx| {
                cx.new_view(|_| DraggedProjectEntryView {
                    details: details.clone(),
                    width,
                    entry_id: *entry_id,
                })
            })
            .drag_over::<ProjectEntryId>(|style, _, cx| {
                style.bg(cx.theme().colors().drop_target_background)
            })
            .on_drop(cx.listener(move |this, dragged_id: &ProjectEntryId, cx| {
                this.move_entry(*dragged_id, entry_id, kind.is_file(), cx);
            }))
            .child(
                ListItem::new(entry_id.to_proto() as usize)
                    .indent_level(depth)
                    .indent_step_size(px(settings.indent_size))
                    .selected(is_selected)
                    .child(if let Some(icon) = &icon {
                        div().child(Icon::from_path(icon.to_string()).color(filename_text_color))
                    } else {
                        div().size(IconSize::default().rems()).invisible()
                    })
                    .child(
                        if let (Some(editor), true) = (Some(&self.filename_editor), show_editor) {
                            h_flex().h_6().w_full().child(editor.clone())
                        } else {
                            div()
                                .h_6()
                                .child(Label::new(file_name).color(filename_text_color))
                        }
                        .ml_1(),
                    )
                    .on_click(cx.listener(move |this, event: &gpui::ClickEvent, cx| {
                        if event.down.button == MouseButton::Right || event.down.first_mouse {
                            return;
                        }
                        if !show_editor {
                            if kind.is_dir() {
                                this.toggle_expanded(entry_id, cx);
                            } else {
                                if event.down.modifiers.command {
                                    this.split_entry(entry_id, cx);
                                } else {
                                    this.open_entry(entry_id, event.up.click_count > 1, cx);
                                }
                            }
                        }
                    }))
                    .on_secondary_mouse_down(cx.listener(
                        move |this, event: &MouseDownEvent, cx| {
                            // Stop propagation to prevent the catch-all context menu for the project
                            // panel from being deployed.
                            cx.stop_propagation();
                            this.deploy_context_menu(event.position, entry_id, cx);
                        },
                    )),
            )
    }

    fn dispatch_context(&self, cx: &ViewContext<Self>) -> KeyContext {
        let mut dispatch_context = KeyContext::default();
        dispatch_context.add("ProjectPanel");
        dispatch_context.add("menu");

        let identifier = if self.filename_editor.focus_handle(cx).is_focused(cx) {
            "editing"
        } else {
            "not_editing"
        };

        dispatch_context.add(identifier);
        dispatch_context
    }

    fn reveal_entry(
        &mut self,
        project: Model<Project>,
        entry_id: ProjectEntryId,
        skip_ignored: bool,
        cx: &mut ViewContext<'_, ProjectPanel>,
    ) {
        if let Some(worktree) = project.read(cx).worktree_for_entry(entry_id, cx) {
            let worktree = worktree.read(cx);
            if skip_ignored
                && worktree
                    .entry_for_id(entry_id)
                    .map_or(true, |entry| entry.is_ignored)
            {
                return;
            }

            let worktree_id = worktree.id();
            self.expand_entry(worktree_id, entry_id, cx);
            self.update_visible_entries(Some((worktree_id, entry_id)), cx);
            self.autoscroll(cx);
            cx.notify();
        }
    }
}

impl Render for ProjectPanel {
    fn render(&mut self, cx: &mut gpui::ViewContext<Self>) -> impl IntoElement {
        let has_worktree = self.visible_entries.len() != 0;
        let project = self.project.read(cx);

        if has_worktree {
            div()
                .id("project-panel")
                .size_full()
                .relative()
                .key_context(self.dispatch_context(cx))
                .on_action(cx.listener(Self::select_next))
                .on_action(cx.listener(Self::select_prev))
                .on_action(cx.listener(Self::expand_selected_entry))
                .on_action(cx.listener(Self::collapse_selected_entry))
                .on_action(cx.listener(Self::collapse_all_entries))
                .on_action(cx.listener(Self::open))
                .on_action(cx.listener(Self::confirm))
                .on_action(cx.listener(Self::cancel))
                .on_action(cx.listener(Self::copy_path))
                .on_action(cx.listener(Self::copy_relative_path))
                .on_action(cx.listener(Self::new_search_in_directory))
                .on_action(cx.listener(Self::unfold_directory))
                .on_action(cx.listener(Self::fold_directory))
                .when(!project.is_read_only(), |el| {
                    el.on_action(cx.listener(Self::new_file))
                        .on_action(cx.listener(Self::new_directory))
                        .on_action(cx.listener(Self::rename))
                        .on_action(cx.listener(Self::delete))
                        .on_action(cx.listener(Self::cut))
                        .on_action(cx.listener(Self::copy))
                        .on_action(cx.listener(Self::paste))
                })
                .when(project.is_local(), |el| {
                    el.on_action(cx.listener(Self::reveal_in_finder))
                        .on_action(cx.listener(Self::open_in_terminal))
                })
                .on_mouse_down(
                    MouseButton::Right,
                    cx.listener(move |this, event: &MouseDownEvent, cx| {
                        // When deploying the context menu anywhere below the last project entry,
                        // act as if the user clicked the root of the last worktree.
                        if let Some(entry_id) = this.last_worktree_root_id {
                            this.deploy_context_menu(event.position, entry_id, cx);
                        }
                    }),
                )
                .track_focus(&self.focus_handle)
                .child(
                    uniform_list(
                        cx.view().clone(),
                        "entries",
                        self.visible_entries
                            .iter()
                            .map(|(_, worktree_entries)| worktree_entries.len())
                            .sum(),
                        {
                            |this, range, cx| {
                                let mut items = Vec::new();
                                this.for_each_visible_entry(range, cx, |id, details, cx| {
                                    items.push(this.render_entry(id, details, cx));
                                });
                                items
                            }
                        },
                    )
                    .size_full()
                    .track_scroll(self.scroll_handle.clone()),
                )
                .children(self.context_menu.as_ref().map(|(menu, position, _)| {
                    overlay()
                        .position(*position)
                        .anchor(gpui::AnchorCorner::TopLeft)
                        .child(menu.clone())
                }))
        } else {
            v_flex()
                .id("empty-project_panel")
                .size_full()
                .p_4()
                .track_focus(&self.focus_handle)
                .child(
                    Button::new("open_project", "Open a project")
                        .style(ButtonStyle::Filled)
                        .full_width()
                        .key_binding(KeyBinding::for_action(&workspace::Open, cx))
                        .on_click(cx.listener(|this, _, cx| {
                            this.workspace
                                .update(cx, |workspace, cx| workspace.open(&workspace::Open, cx))
                                .log_err();
                        })),
                )
        }
    }
}

impl Render for DraggedProjectEntryView {
    fn render(&mut self, cx: &mut ViewContext<Self>) -> impl Element {
        let settings = ProjectPanelSettings::get_global(cx);
        let ui_font = ThemeSettings::get_global(cx).ui_font.family.clone();
        h_flex()
            .font(ui_font)
            .bg(cx.theme().colors().background)
            .w(self.width)
            .child(
                ListItem::new(self.entry_id.to_proto() as usize)
                    .indent_level(self.details.depth)
                    .indent_step_size(px(settings.indent_size))
                    .child(if let Some(icon) = &self.details.icon {
                        div().child(Icon::from_path(icon.to_string()))
                    } else {
                        div()
                    })
                    .child(Label::new(self.details.filename.clone())),
            )
    }
}

impl EventEmitter<Event> for ProjectPanel {}

impl EventEmitter<PanelEvent> for ProjectPanel {}

impl Panel for ProjectPanel {
    fn position(&self, cx: &WindowContext) -> DockPosition {
        match ProjectPanelSettings::get_global(cx).dock {
            ProjectPanelDockPosition::Left => DockPosition::Left,
            ProjectPanelDockPosition::Right => DockPosition::Right,
        }
    }

    fn position_is_valid(&self, position: DockPosition) -> bool {
        matches!(position, DockPosition::Left | DockPosition::Right)
    }

    fn set_position(&mut self, position: DockPosition, cx: &mut ViewContext<Self>) {
        settings::update_settings_file::<ProjectPanelSettings>(
            self.fs.clone(),
            cx,
            move |settings| {
                let dock = match position {
                    DockPosition::Left | DockPosition::Bottom => ProjectPanelDockPosition::Left,
                    DockPosition::Right => ProjectPanelDockPosition::Right,
                };
                settings.dock = Some(dock);
            },
        );
    }

    fn size(&self, cx: &WindowContext) -> Pixels {
        self.width
            .unwrap_or_else(|| ProjectPanelSettings::get_global(cx).default_width)
    }

    fn set_size(&mut self, size: Option<Pixels>, cx: &mut ViewContext<Self>) {
        self.width = size;
        self.serialize(cx);
        cx.notify();
    }

    fn icon(&self, _: &WindowContext) -> Option<ui::IconName> {
        Some(ui::IconName::FileTree)
    }

    fn icon_tooltip(&self, _cx: &WindowContext) -> Option<&'static str> {
        Some("Project Panel")
    }

    fn toggle_action(&self) -> Box<dyn Action> {
        Box::new(ToggleFocus)
    }

    fn persistent_name() -> &'static str {
        "Project Panel"
    }

    fn starts_open(&self, cx: &WindowContext) -> bool {
        self.project.read(cx).visible_worktrees(cx).any(|tree| {
            tree.read(cx)
                .root_entry()
                .map_or(false, |entry| entry.is_dir())
        })
    }
}

impl FocusableView for ProjectPanel {
    fn focus_handle(&self, _cx: &AppContext) -> FocusHandle {
        self.focus_handle.clone()
    }
}

impl ClipboardEntry {
    fn is_cut(&self) -> bool {
        matches!(self, Self::Cut { .. })
    }

    fn entry_id(&self) -> ProjectEntryId {
        match self {
            ClipboardEntry::Copied { entry_id, .. } | ClipboardEntry::Cut { entry_id, .. } => {
                *entry_id
            }
        }
    }

    fn worktree_id(&self) -> WorktreeId {
        match self {
            ClipboardEntry::Copied { worktree_id, .. }
            | ClipboardEntry::Cut { worktree_id, .. } => *worktree_id,
        }
    }
}

#[cfg(test)]
mod tests {
    use super::*;
    use collections::HashSet;
    use gpui::{TestAppContext, View, VisualTestContext, WindowHandle};
    use pretty_assertions::assert_eq;
    use project::{FakeFs, WorktreeSettings};
    use serde_json::json;
    use settings::SettingsStore;
    use std::path::{Path, PathBuf};
    use workspace::AppState;

    #[gpui::test]
    async fn test_visible_list(cx: &mut gpui::TestAppContext) {
        init_test(cx);

        let fs = FakeFs::new(cx.executor().clone());
        fs.insert_tree(
            "/root1",
            json!({
                ".dockerignore": "",
                ".git": {
                    "HEAD": "",
                },
                "a": {
                    "0": { "q": "", "r": "", "s": "" },
                    "1": { "t": "", "u": "" },
                    "2": { "v": "", "w": "", "x": "", "y": "" },
                },
                "b": {
                    "3": { "Q": "" },
                    "4": { "R": "", "S": "", "T": "", "U": "" },
                },
                "C": {
                    "5": {},
                    "6": { "V": "", "W": "" },
                    "7": { "X": "" },
                    "8": { "Y": {}, "Z": "" }
                }
            }),
        )
        .await;
        fs.insert_tree(
            "/root2",
            json!({
                "d": {
                    "9": ""
                },
                "e": {}
            }),
        )
        .await;

        let project = Project::test(fs.clone(), ["/root1".as_ref(), "/root2".as_ref()], cx).await;
        let workspace = cx.add_window(|cx| Workspace::test_new(project.clone(), cx));
        let cx = &mut VisualTestContext::from_window(*workspace, cx);
        let panel = workspace
            .update(cx, |workspace, cx| ProjectPanel::new(workspace, cx))
            .unwrap();
        assert_eq!(
            visible_entries_as_strings(&panel, 0..50, cx),
            &[
                "v root1",
                "    > .git",
                "    > a",
                "    > b",
                "    > C",
                "      .dockerignore",
                "v root2",
                "    > d",
                "    > e",
            ]
        );

        toggle_expand_dir(&panel, "root1/b", cx);
        assert_eq!(
            visible_entries_as_strings(&panel, 0..50, cx),
            &[
                "v root1",
                "    > .git",
                "    > a",
                "    v b  <== selected",
                "        > 3",
                "        > 4",
                "    > C",
                "      .dockerignore",
                "v root2",
                "    > d",
                "    > e",
            ]
        );

        assert_eq!(
            visible_entries_as_strings(&panel, 6..9, cx),
            &[
                //
                "    > C",
                "      .dockerignore",
                "v root2",
            ]
        );
    }

    #[gpui::test]
    async fn test_exclusions_in_visible_list(cx: &mut gpui::TestAppContext) {
        init_test(cx);
        cx.update(|cx| {
            cx.update_global::<SettingsStore, _>(|store, cx| {
                store.update_user_settings::<WorktreeSettings>(cx, |worktree_settings| {
                    worktree_settings.file_scan_exclusions =
                        Some(vec!["**/.git".to_string(), "**/4/**".to_string()]);
                });
            });
        });

        let fs = FakeFs::new(cx.background_executor.clone());
        fs.insert_tree(
            "/root1",
            json!({
                ".dockerignore": "",
                ".git": {
                    "HEAD": "",
                },
                "a": {
                    "0": { "q": "", "r": "", "s": "" },
                    "1": { "t": "", "u": "" },
                    "2": { "v": "", "w": "", "x": "", "y": "" },
                },
                "b": {
                    "3": { "Q": "" },
                    "4": { "R": "", "S": "", "T": "", "U": "" },
                },
                "C": {
                    "5": {},
                    "6": { "V": "", "W": "" },
                    "7": { "X": "" },
                    "8": { "Y": {}, "Z": "" }
                }
            }),
        )
        .await;
        fs.insert_tree(
            "/root2",
            json!({
                "d": {
                    "4": ""
                },
                "e": {}
            }),
        )
        .await;

        let project = Project::test(fs.clone(), ["/root1".as_ref(), "/root2".as_ref()], cx).await;
        let workspace = cx.add_window(|cx| Workspace::test_new(project.clone(), cx));
        let cx = &mut VisualTestContext::from_window(*workspace, cx);
        let panel = workspace
            .update(cx, |workspace, cx| ProjectPanel::new(workspace, cx))
            .unwrap();
        assert_eq!(
            visible_entries_as_strings(&panel, 0..50, cx),
            &[
                "v root1",
                "    > a",
                "    > b/3",
                "    > C",
                "      .dockerignore",
                "v root2",
                "    > d",
                "    > e",
            ]
        );

        toggle_expand_dir(&panel, "root1/b/3", cx);
        assert_eq!(
            visible_entries_as_strings(&panel, 0..50, cx),
            &[
                "v root1",
                "    > a",
                "    v b/3  <== selected",
                "          Q",
                "    > C",
                "      .dockerignore",
                "v root2",
                "    > d",
                "    > e",
            ]
        );

        toggle_expand_dir(&panel, "root2/d", cx);
        assert_eq!(
            visible_entries_as_strings(&panel, 0..50, cx),
            &[
                "v root1",
                "    > a",
                "    v b/3",
                "          Q",
                "    > C",
                "      .dockerignore",
                "v root2",
                "    v d  <== selected",
                "    > e",
            ]
        );

        toggle_expand_dir(&panel, "root2/e", cx);
        assert_eq!(
            visible_entries_as_strings(&panel, 0..50, cx),
            &[
                "v root1",
                "    > a",
                "    v b/3",
                "          Q",
                "    > C",
                "      .dockerignore",
                "v root2",
                "    v d",
                "    v e  <== selected",
            ]
        );
    }

    #[gpui::test]
    async fn test_auto_collapse_dir_paths(cx: &mut gpui::TestAppContext) {
        init_test(cx);

        let fs = FakeFs::new(cx.executor().clone());
        fs.insert_tree(
            "/root1",
            json!({
                "dir_1": {
                    "nested_dir_1": {
                        "nested_dir_2": {
                            "nested_dir_3": {
                                "file_a.java": "// File contents",
                                "file_b.java": "// File contents",
                                "file_c.java": "// File contents",
                                "nested_dir_4": {
                                    "nested_dir_5": {
                                        "file_d.java": "// File contents",
                                    }
                                }
                            }
                        }
                    }
                }
            }),
        )
        .await;
        fs.insert_tree(
            "/root2",
            json!({
                "dir_2": {
                    "file_1.java": "// File contents",
                }
            }),
        )
        .await;

        let project = Project::test(fs.clone(), ["/root1".as_ref(), "/root2".as_ref()], cx).await;
        let workspace = cx.add_window(|cx| Workspace::test_new(project.clone(), cx));
        let cx = &mut VisualTestContext::from_window(*workspace, cx);
        let panel = workspace
            .update(cx, |workspace, cx| ProjectPanel::new(workspace, cx))
            .unwrap();
        assert_eq!(
            visible_entries_as_strings(&panel, 0..10, cx),
            &[
                "v root1",
                "    > dir_1/nested_dir_1/nested_dir_2/nested_dir_3",
                "v root2",
                "    > dir_2",
            ]
        );

        toggle_expand_dir(
            &panel,
            "root1/dir_1/nested_dir_1/nested_dir_2/nested_dir_3",
            cx,
        );
        assert_eq!(
            visible_entries_as_strings(&panel, 0..10, cx),
            &[
                "v root1",
                "    v dir_1/nested_dir_1/nested_dir_2/nested_dir_3  <== selected",
                "        > nested_dir_4/nested_dir_5",
                "          file_a.java",
                "          file_b.java",
                "          file_c.java",
                "v root2",
                "    > dir_2",
            ]
        );

        toggle_expand_dir(
            &panel,
            "root1/dir_1/nested_dir_1/nested_dir_2/nested_dir_3/nested_dir_4/nested_dir_5",
            cx,
        );
        assert_eq!(
            visible_entries_as_strings(&panel, 0..10, cx),
            &[
                "v root1",
                "    v dir_1/nested_dir_1/nested_dir_2/nested_dir_3",
                "        v nested_dir_4/nested_dir_5  <== selected",
                "              file_d.java",
                "          file_a.java",
                "          file_b.java",
                "          file_c.java",
                "v root2",
                "    > dir_2",
            ]
        );
        toggle_expand_dir(&panel, "root2/dir_2", cx);
        assert_eq!(
            visible_entries_as_strings(&panel, 0..10, cx),
            &[
                "v root1",
                "    v dir_1/nested_dir_1/nested_dir_2/nested_dir_3",
                "        v nested_dir_4/nested_dir_5",
                "              file_d.java",
                "          file_a.java",
                "          file_b.java",
                "          file_c.java",
                "v root2",
                "    v dir_2  <== selected",
                "          file_1.java",
            ]
        );
    }

    #[gpui::test(iterations = 30)]
    async fn test_editing_files(cx: &mut gpui::TestAppContext) {
        init_test(cx);

        let fs = FakeFs::new(cx.executor().clone());
        fs.insert_tree(
            "/root1",
            json!({
                ".dockerignore": "",
                ".git": {
                    "HEAD": "",
                },
                "a": {
                    "0": { "q": "", "r": "", "s": "" },
                    "1": { "t": "", "u": "" },
                    "2": { "v": "", "w": "", "x": "", "y": "" },
                },
                "b": {
                    "3": { "Q": "" },
                    "4": { "R": "", "S": "", "T": "", "U": "" },
                },
                "C": {
                    "5": {},
                    "6": { "V": "", "W": "" },
                    "7": { "X": "" },
                    "8": { "Y": {}, "Z": "" }
                }
            }),
        )
        .await;
        fs.insert_tree(
            "/root2",
            json!({
                "d": {
                    "9": ""
                },
                "e": {}
            }),
        )
        .await;

        let project = Project::test(fs.clone(), ["/root1".as_ref(), "/root2".as_ref()], cx).await;
        let workspace = cx.add_window(|cx| Workspace::test_new(project.clone(), cx));
        let cx = &mut VisualTestContext::from_window(*workspace, cx);
        let panel = workspace
            .update(cx, |workspace, cx| {
                let panel = ProjectPanel::new(workspace, cx);
                workspace.add_panel(panel.clone(), cx);
                panel
            })
            .unwrap();

        select_path(&panel, "root1", cx);
        assert_eq!(
            visible_entries_as_strings(&panel, 0..10, cx),
            &[
                "v root1  <== selected",
                "    > .git",
                "    > a",
                "    > b",
                "    > C",
                "      .dockerignore",
                "v root2",
                "    > d",
                "    > e",
            ]
        );

        // Add a file with the root folder selected. The filename editor is placed
        // before the first file in the root folder.
        panel.update(cx, |panel, cx| panel.new_file(&NewFile, cx));
        panel.update(cx, |panel, cx| {
            assert!(panel.filename_editor.read(cx).is_focused(cx));
        });
        assert_eq!(
            visible_entries_as_strings(&panel, 0..10, cx),
            &[
                "v root1",
                "    > .git",
                "    > a",
                "    > b",
                "    > C",
                "      [EDITOR: '']  <== selected",
                "      .dockerignore",
                "v root2",
                "    > d",
                "    > e",
            ]
        );

        let confirm = panel.update(cx, |panel, cx| {
            panel
                .filename_editor
                .update(cx, |editor, cx| editor.set_text("the-new-filename", cx));
            panel.confirm_edit(cx).unwrap()
        });
        assert_eq!(
            visible_entries_as_strings(&panel, 0..10, cx),
            &[
                "v root1",
                "    > .git",
                "    > a",
                "    > b",
                "    > C",
                "      [PROCESSING: 'the-new-filename']  <== selected",
                "      .dockerignore",
                "v root2",
                "    > d",
                "    > e",
            ]
        );

        confirm.await.unwrap();
        assert_eq!(
            visible_entries_as_strings(&panel, 0..10, cx),
            &[
                "v root1",
                "    > .git",
                "    > a",
                "    > b",
                "    > C",
                "      .dockerignore",
                "      the-new-filename  <== selected",
                "v root2",
                "    > d",
                "    > e",
            ]
        );

        select_path(&panel, "root1/b", cx);
        panel.update(cx, |panel, cx| panel.new_file(&NewFile, cx));
        assert_eq!(
            visible_entries_as_strings(&panel, 0..10, cx),
            &[
                "v root1",
                "    > .git",
                "    > a",
                "    v b",
                "        > 3",
                "        > 4",
                "          [EDITOR: '']  <== selected",
                "    > C",
                "      .dockerignore",
                "      the-new-filename",
            ]
        );

        panel
            .update(cx, |panel, cx| {
                panel
                    .filename_editor
                    .update(cx, |editor, cx| editor.set_text("another-filename.txt", cx));
                panel.confirm_edit(cx).unwrap()
            })
            .await
            .unwrap();
        assert_eq!(
            visible_entries_as_strings(&panel, 0..10, cx),
            &[
                "v root1",
                "    > .git",
                "    > a",
                "    v b",
                "        > 3",
                "        > 4",
                "          another-filename.txt  <== selected",
                "    > C",
                "      .dockerignore",
                "      the-new-filename",
            ]
        );

        select_path(&panel, "root1/b/another-filename.txt", cx);
        panel.update(cx, |panel, cx| panel.rename(&Rename, cx));
        assert_eq!(
            visible_entries_as_strings(&panel, 0..10, cx),
            &[
                "v root1",
                "    > .git",
                "    > a",
                "    v b",
                "        > 3",
                "        > 4",
                "          [EDITOR: 'another-filename.txt']  <== selected",
                "    > C",
                "      .dockerignore",
                "      the-new-filename",
            ]
        );

        let confirm = panel.update(cx, |panel, cx| {
            panel.filename_editor.update(cx, |editor, cx| {
                let file_name_selections = editor.selections.all::<usize>(cx);
                assert_eq!(file_name_selections.len(), 1, "File editing should have a single selection, but got: {file_name_selections:?}");
                let file_name_selection = &file_name_selections[0];
                assert_eq!(file_name_selection.start, 0, "Should select the file name from the start");
                assert_eq!(file_name_selection.end, "another-filename".len(), "Should not select file extension");

                editor.set_text("a-different-filename.tar.gz", cx)
            });
            panel.confirm_edit(cx).unwrap()
        });
        assert_eq!(
            visible_entries_as_strings(&panel, 0..10, cx),
            &[
                "v root1",
                "    > .git",
                "    > a",
                "    v b",
                "        > 3",
                "        > 4",
                "          [PROCESSING: 'a-different-filename.tar.gz']  <== selected",
                "    > C",
                "      .dockerignore",
                "      the-new-filename",
            ]
        );

        confirm.await.unwrap();
        assert_eq!(
            visible_entries_as_strings(&panel, 0..10, cx),
            &[
                "v root1",
                "    > .git",
                "    > a",
                "    v b",
                "        > 3",
                "        > 4",
                "          a-different-filename.tar.gz  <== selected",
                "    > C",
                "      .dockerignore",
                "      the-new-filename",
            ]
        );

        panel.update(cx, |panel, cx| panel.rename(&Rename, cx));
        assert_eq!(
            visible_entries_as_strings(&panel, 0..10, cx),
            &[
                "v root1",
                "    > .git",
                "    > a",
                "    v b",
                "        > 3",
                "        > 4",
                "          [EDITOR: 'a-different-filename.tar.gz']  <== selected",
                "    > C",
                "      .dockerignore",
                "      the-new-filename",
            ]
        );

        panel.update(cx, |panel, cx| {
            panel.filename_editor.update(cx, |editor, cx| {
                let file_name_selections = editor.selections.all::<usize>(cx);
                assert_eq!(file_name_selections.len(), 1, "File editing should have a single selection, but got: {file_name_selections:?}");
                let file_name_selection = &file_name_selections[0];
                assert_eq!(file_name_selection.start, 0, "Should select the file name from the start");
                assert_eq!(file_name_selection.end, "a-different-filename.tar".len(), "Should not select file extension, but still may select anything up to the last dot..");

            });
            panel.cancel(&Cancel, cx)
        });

        panel.update(cx, |panel, cx| panel.new_directory(&NewDirectory, cx));
        assert_eq!(
            visible_entries_as_strings(&panel, 0..10, cx),
            &[
                "v root1",
                "    > .git",
                "    > a",
                "    v b",
                "        > [EDITOR: '']  <== selected",
                "        > 3",
                "        > 4",
                "          a-different-filename.tar.gz",
                "    > C",
                "      .dockerignore",
            ]
        );

        let confirm = panel.update(cx, |panel, cx| {
            panel
                .filename_editor
                .update(cx, |editor, cx| editor.set_text("new-dir", cx));
            panel.confirm_edit(cx).unwrap()
        });
        panel.update(cx, |panel, cx| panel.select_next(&Default::default(), cx));
        assert_eq!(
            visible_entries_as_strings(&panel, 0..10, cx),
            &[
                "v root1",
                "    > .git",
                "    > a",
                "    v b",
                "        > [PROCESSING: 'new-dir']",
                "        > 3  <== selected",
                "        > 4",
                "          a-different-filename.tar.gz",
                "    > C",
                "      .dockerignore",
            ]
        );

        confirm.await.unwrap();
        assert_eq!(
            visible_entries_as_strings(&panel, 0..10, cx),
            &[
                "v root1",
                "    > .git",
                "    > a",
                "    v b",
                "        > 3  <== selected",
                "        > 4",
                "        > new-dir",
                "          a-different-filename.tar.gz",
                "    > C",
                "      .dockerignore",
            ]
        );

        panel.update(cx, |panel, cx| panel.rename(&Default::default(), cx));
        assert_eq!(
            visible_entries_as_strings(&panel, 0..10, cx),
            &[
                "v root1",
                "    > .git",
                "    > a",
                "    v b",
                "        > [EDITOR: '3']  <== selected",
                "        > 4",
                "        > new-dir",
                "          a-different-filename.tar.gz",
                "    > C",
                "      .dockerignore",
            ]
        );

        // Dismiss the rename editor when it loses focus.
        workspace.update(cx, |_, cx| cx.blur()).unwrap();
        assert_eq!(
            visible_entries_as_strings(&panel, 0..10, cx),
            &[
                "v root1",
                "    > .git",
                "    > a",
                "    v b",
                "        > 3  <== selected",
                "        > 4",
                "        > new-dir",
                "          a-different-filename.tar.gz",
                "    > C",
                "      .dockerignore",
            ]
        );
    }

    #[gpui::test(iterations = 10)]
    async fn test_adding_directories_via_file(cx: &mut gpui::TestAppContext) {
        init_test(cx);

        let fs = FakeFs::new(cx.executor().clone());
        fs.insert_tree(
            "/root1",
            json!({
                ".dockerignore": "",
                ".git": {
                    "HEAD": "",
                },
                "a": {
                    "0": { "q": "", "r": "", "s": "" },
                    "1": { "t": "", "u": "" },
                    "2": { "v": "", "w": "", "x": "", "y": "" },
                },
                "b": {
                    "3": { "Q": "" },
                    "4": { "R": "", "S": "", "T": "", "U": "" },
                },
                "C": {
                    "5": {},
                    "6": { "V": "", "W": "" },
                    "7": { "X": "" },
                    "8": { "Y": {}, "Z": "" }
                }
            }),
        )
        .await;
        fs.insert_tree(
            "/root2",
            json!({
                "d": {
                    "9": ""
                },
                "e": {}
            }),
        )
        .await;

        let project = Project::test(fs.clone(), ["/root1".as_ref(), "/root2".as_ref()], cx).await;
        let workspace = cx.add_window(|cx| Workspace::test_new(project.clone(), cx));
        let cx = &mut VisualTestContext::from_window(*workspace, cx);
        let panel = workspace
            .update(cx, |workspace, cx| {
                let panel = ProjectPanel::new(workspace, cx);
                workspace.add_panel(panel.clone(), cx);
                panel
            })
            .unwrap();

        select_path(&panel, "root1", cx);
        assert_eq!(
            visible_entries_as_strings(&panel, 0..10, cx),
            &[
                "v root1  <== selected",
                "    > .git",
                "    > a",
                "    > b",
                "    > C",
                "      .dockerignore",
                "v root2",
                "    > d",
                "    > e",
            ]
        );

        // Add a file with the root folder selected. The filename editor is placed
        // before the first file in the root folder.
        panel.update(cx, |panel, cx| panel.new_file(&NewFile, cx));
        panel.update(cx, |panel, cx| {
            assert!(panel.filename_editor.read(cx).is_focused(cx));
        });
        assert_eq!(
            visible_entries_as_strings(&panel, 0..10, cx),
            &[
                "v root1",
                "    > .git",
                "    > a",
                "    > b",
                "    > C",
                "      [EDITOR: '']  <== selected",
                "      .dockerignore",
                "v root2",
                "    > d",
                "    > e",
            ]
        );

        let confirm = panel.update(cx, |panel, cx| {
            panel.filename_editor.update(cx, |editor, cx| {
                editor.set_text("/bdir1/dir2/the-new-filename", cx)
            });
            panel.confirm_edit(cx).unwrap()
        });

        assert_eq!(
            visible_entries_as_strings(&panel, 0..10, cx),
            &[
                "v root1",
                "    > .git",
                "    > a",
                "    > b",
                "    > C",
                "      [PROCESSING: '/bdir1/dir2/the-new-filename']  <== selected",
                "      .dockerignore",
                "v root2",
                "    > d",
                "    > e",
            ]
        );

        confirm.await.unwrap();
        assert_eq!(
            visible_entries_as_strings(&panel, 0..13, cx),
            &[
                "v root1",
                "    > .git",
                "    > a",
                "    > b",
                "    v bdir1/dir2",
                "          the-new-filename  <== selected",
                "    > C",
                "      .dockerignore",
                "v root2",
                "    > d",
                "    > e",
            ]
        );
    }

    #[gpui::test]
    async fn test_copy_paste(cx: &mut gpui::TestAppContext) {
        init_test(cx);

        let fs = FakeFs::new(cx.executor().clone());
        fs.insert_tree(
            "/root1",
            json!({
                "one.two.txt": "",
                "one.txt": ""
            }),
        )
        .await;

        let project = Project::test(fs.clone(), ["/root1".as_ref()], cx).await;
        let workspace = cx.add_window(|cx| Workspace::test_new(project.clone(), cx));
        let cx = &mut VisualTestContext::from_window(*workspace, cx);
        let panel = workspace
            .update(cx, |workspace, cx| ProjectPanel::new(workspace, cx))
            .unwrap();

        panel.update(cx, |panel, cx| {
            panel.select_next(&Default::default(), cx);
            panel.select_next(&Default::default(), cx);
        });

        assert_eq!(
            visible_entries_as_strings(&panel, 0..50, cx),
            &[
                //
                "v root1",
                "      one.two.txt  <== selected",
                "      one.txt",
            ]
        );

        // Regression test - file name is created correctly when
        // the copied file's name contains multiple dots.
        panel.update(cx, |panel, cx| {
            panel.copy(&Default::default(), cx);
            panel.paste(&Default::default(), cx);
        });
        cx.executor().run_until_parked();

        assert_eq!(
            visible_entries_as_strings(&panel, 0..50, cx),
            &[
                //
                "v root1",
                "      one.two copy.txt",
                "      one.two.txt  <== selected",
                "      one.txt",
            ]
        );

        panel.update(cx, |panel, cx| {
            panel.paste(&Default::default(), cx);
        });
        cx.executor().run_until_parked();

        assert_eq!(
            visible_entries_as_strings(&panel, 0..50, cx),
            &[
                //
                "v root1",
                "      one.two copy 1.txt",
                "      one.two copy.txt",
                "      one.two.txt  <== selected",
                "      one.txt",
            ]
        );
    }

    #[gpui::test]
    async fn test_copy_paste_directory(cx: &mut gpui::TestAppContext) {
        init_test(cx);

        let fs = FakeFs::new(cx.executor().clone());
        fs.insert_tree(
            "/root",
            json!({
                "a": {
                    "one.txt": "",
                    "two.txt": "",
                    "inner_dir": {
                        "three.txt": "",
                        "four.txt": "",
                    }
                },
                "b": {}
            }),
        )
        .await;

        let project = Project::test(fs.clone(), ["/root".as_ref()], cx).await;
        let workspace = cx.add_window(|cx| Workspace::test_new(project.clone(), cx));
        let cx = &mut VisualTestContext::from_window(*workspace, cx);
        let panel = workspace
            .update(cx, |workspace, cx| ProjectPanel::new(workspace, cx))
            .unwrap();

        select_path(&panel, "root/a", cx);
        panel.update(cx, |panel, cx| {
            panel.copy(&Default::default(), cx);
            panel.select_next(&Default::default(), cx);
            panel.paste(&Default::default(), cx);
        });
        cx.executor().run_until_parked();

        let pasted_dir = find_project_entry(&panel, "root/b/a", cx);
        assert_ne!(pasted_dir, None, "Pasted directory should have an entry");

        let pasted_dir_file = find_project_entry(&panel, "root/b/a/one.txt", cx);
        assert_ne!(
            pasted_dir_file, None,
            "Pasted directory file should have an entry"
        );

        let pasted_dir_inner_dir = find_project_entry(&panel, "root/b/a/inner_dir", cx);
        assert_ne!(
            pasted_dir_inner_dir, None,
            "Directories inside pasted directory should have an entry"
        );

        toggle_expand_dir(&panel, "root/b/a", cx);
        toggle_expand_dir(&panel, "root/b/a/inner_dir", cx);

        assert_eq!(
            visible_entries_as_strings(&panel, 0..50, cx),
            &[
                //
                "v root",
                "    > a",
                "    v b/a",
                "        v inner_dir  <== selected",
                "              four.txt",
                "              three.txt",
                "          one.txt",
                "          two.txt",
            ]
        );

        select_path(&panel, "root", cx);
        panel.update(cx, |panel, cx| panel.paste(&Default::default(), cx));
        cx.executor().run_until_parked();
        panel.update(cx, |panel, cx| panel.paste(&Default::default(), cx));
        cx.executor().run_until_parked();
        assert_eq!(
            visible_entries_as_strings(&panel, 0..50, cx),
            &[
                //
                "v root  <== selected",
                "    > a",
                "    > a copy",
                "    > a copy 1",
                "    v b/a",
                "        v inner_dir",
                "              four.txt",
                "              three.txt",
                "          one.txt",
                "          two.txt"
            ]
        );
    }

    #[gpui::test]
    async fn test_remove_opened_file(cx: &mut gpui::TestAppContext) {
        init_test_with_editor(cx);

        let fs = FakeFs::new(cx.executor().clone());
        fs.insert_tree(
            "/src",
            json!({
                "test": {
                    "first.rs": "// First Rust file",
                    "second.rs": "// Second Rust file",
                    "third.rs": "// Third Rust file",
                }
            }),
        )
        .await;

        let project = Project::test(fs.clone(), ["/src".as_ref()], cx).await;
        let workspace = cx.add_window(|cx| Workspace::test_new(project.clone(), cx));
        let cx = &mut VisualTestContext::from_window(*workspace, cx);
        let panel = workspace
            .update(cx, |workspace, cx| ProjectPanel::new(workspace, cx))
            .unwrap();

        toggle_expand_dir(&panel, "src/test", cx);
        select_path(&panel, "src/test/first.rs", cx);
        panel.update(cx, |panel, cx| panel.open(&Open, cx));
        cx.executor().run_until_parked();
        assert_eq!(
            visible_entries_as_strings(&panel, 0..10, cx),
            &[
                "v src",
                "    v test",
                "          first.rs  <== selected",
                "          second.rs",
                "          third.rs"
            ]
        );
        ensure_single_file_is_opened(&workspace, "test/first.rs", cx);

        submit_deletion(&panel, cx);
        assert_eq!(
            visible_entries_as_strings(&panel, 0..10, cx),
            &[
                "v src",
                "    v test",
                "          second.rs",
                "          third.rs"
            ],
            "Project panel should have no deleted file, no other file is selected in it"
        );
        ensure_no_open_items_and_panes(&workspace, cx);

        select_path(&panel, "src/test/second.rs", cx);
        panel.update(cx, |panel, cx| panel.open(&Open, cx));
        cx.executor().run_until_parked();
        assert_eq!(
            visible_entries_as_strings(&panel, 0..10, cx),
            &[
                "v src",
                "    v test",
                "          second.rs  <== selected",
                "          third.rs"
            ]
        );
        ensure_single_file_is_opened(&workspace, "test/second.rs", cx);

        workspace
            .update(cx, |workspace, cx| {
                let active_items = workspace
                    .panes()
                    .iter()
                    .filter_map(|pane| pane.read(cx).active_item())
                    .collect::<Vec<_>>();
                assert_eq!(active_items.len(), 1);
                let open_editor = active_items
                    .into_iter()
                    .next()
                    .unwrap()
                    .downcast::<Editor>()
                    .expect("Open item should be an editor");
                open_editor.update(cx, |editor, cx| editor.set_text("Another text!", cx));
            })
            .unwrap();
        submit_deletion_skipping_prompt(&panel, cx);
        assert_eq!(
            visible_entries_as_strings(&panel, 0..10, cx),
            &["v src", "    v test", "          third.rs"],
            "Project panel should have no deleted file, with one last file remaining"
        );
        ensure_no_open_items_and_panes(&workspace, cx);
    }

    #[gpui::test]
    async fn test_create_duplicate_items(cx: &mut gpui::TestAppContext) {
        init_test_with_editor(cx);

        let fs = FakeFs::new(cx.executor().clone());
        fs.insert_tree(
            "/src",
            json!({
                "test": {
                    "first.rs": "// First Rust file",
                    "second.rs": "// Second Rust file",
                    "third.rs": "// Third Rust file",
                }
            }),
        )
        .await;

        let project = Project::test(fs.clone(), ["/src".as_ref()], cx).await;
        let workspace = cx.add_window(|cx| Workspace::test_new(project.clone(), cx));
        let cx = &mut VisualTestContext::from_window(*workspace, cx);
        let panel = workspace
            .update(cx, |workspace, cx| {
                let panel = ProjectPanel::new(workspace, cx);
                workspace.add_panel(panel.clone(), cx);
                panel
            })
            .unwrap();

        select_path(&panel, "src/", cx);
        panel.update(cx, |panel, cx| panel.confirm(&Confirm, cx));
        cx.executor().run_until_parked();
        assert_eq!(
            visible_entries_as_strings(&panel, 0..10, cx),
            &[
                //
                "v src  <== selected",
                "    > test"
            ]
        );
        panel.update(cx, |panel, cx| panel.new_directory(&NewDirectory, cx));
        panel.update(cx, |panel, cx| {
            assert!(panel.filename_editor.read(cx).is_focused(cx));
        });
        assert_eq!(
            visible_entries_as_strings(&panel, 0..10, cx),
            &[
                //
                "v src",
                "    > [EDITOR: '']  <== selected",
                "    > test"
            ]
        );
        panel.update(cx, |panel, cx| {
            panel
                .filename_editor
                .update(cx, |editor, cx| editor.set_text("test", cx));
            assert!(
                panel.confirm_edit(cx).is_none(),
                "Should not allow to confirm on conflicting new directory name"
            )
        });
        assert_eq!(
            visible_entries_as_strings(&panel, 0..10, cx),
            &[
                //
                "v src",
                "    > test"
            ],
            "File list should be unchanged after failed folder create confirmation"
        );

        select_path(&panel, "src/test/", cx);
        panel.update(cx, |panel, cx| panel.confirm(&Confirm, cx));
        cx.executor().run_until_parked();
        assert_eq!(
            visible_entries_as_strings(&panel, 0..10, cx),
            &[
                //
                "v src",
                "    > test  <== selected"
            ]
        );
        panel.update(cx, |panel, cx| panel.new_file(&NewFile, cx));
        panel.update(cx, |panel, cx| {
            assert!(panel.filename_editor.read(cx).is_focused(cx));
        });
        assert_eq!(
            visible_entries_as_strings(&panel, 0..10, cx),
            &[
                "v src",
                "    v test",
                "          [EDITOR: '']  <== selected",
                "          first.rs",
                "          second.rs",
                "          third.rs"
            ]
        );
        panel.update(cx, |panel, cx| {
            panel
                .filename_editor
                .update(cx, |editor, cx| editor.set_text("first.rs", cx));
            assert!(
                panel.confirm_edit(cx).is_none(),
                "Should not allow to confirm on conflicting new file name"
            )
        });
        assert_eq!(
            visible_entries_as_strings(&panel, 0..10, cx),
            &[
                "v src",
                "    v test",
                "          first.rs",
                "          second.rs",
                "          third.rs"
            ],
            "File list should be unchanged after failed file create confirmation"
        );

        select_path(&panel, "src/test/first.rs", cx);
        panel.update(cx, |panel, cx| panel.confirm(&Confirm, cx));
        cx.executor().run_until_parked();
        assert_eq!(
            visible_entries_as_strings(&panel, 0..10, cx),
            &[
                "v src",
                "    v test",
                "          first.rs  <== selected",
                "          second.rs",
                "          third.rs"
            ],
        );
        panel.update(cx, |panel, cx| panel.rename(&Rename, cx));
        panel.update(cx, |panel, cx| {
            assert!(panel.filename_editor.read(cx).is_focused(cx));
        });
        assert_eq!(
            visible_entries_as_strings(&panel, 0..10, cx),
            &[
                "v src",
                "    v test",
                "          [EDITOR: 'first.rs']  <== selected",
                "          second.rs",
                "          third.rs"
            ]
        );
        panel.update(cx, |panel, cx| {
            panel
                .filename_editor
                .update(cx, |editor, cx| editor.set_text("second.rs", cx));
            assert!(
                panel.confirm_edit(cx).is_none(),
                "Should not allow to confirm on conflicting file rename"
            )
        });
        assert_eq!(
            visible_entries_as_strings(&panel, 0..10, cx),
            &[
                "v src",
                "    v test",
                "          first.rs  <== selected",
                "          second.rs",
                "          third.rs"
            ],
            "File list should be unchanged after failed rename confirmation"
        );
    }

    #[gpui::test]
    async fn test_dir_toggle_collapse(cx: &mut gpui::TestAppContext) {
        init_test_with_editor(cx);

        let fs = FakeFs::new(cx.executor().clone());
        fs.insert_tree(
            "/project_root",
            json!({
                "dir_1": {
                    "nested_dir": {
                        "file_a.py": "# File contents",
                    }
                },
                "file_1.py": "# File contents",
            }),
        )
        .await;

        let project = Project::test(fs.clone(), ["/project_root".as_ref()], cx).await;
        let workspace = cx.add_window(|cx| Workspace::test_new(project.clone(), cx));
        let cx = &mut VisualTestContext::from_window(*workspace, cx);
        let panel = workspace
            .update(cx, |workspace, cx| ProjectPanel::new(workspace, cx))
            .unwrap();

        panel.update(cx, |panel, cx| panel.open(&Open, cx));
        cx.executor().run_until_parked();
        select_path(&panel, "project_root/dir_1/nested_dir", cx);
        panel.update(cx, |panel, cx| panel.open(&Open, cx));
        cx.executor().run_until_parked();
        assert_eq!(
            visible_entries_as_strings(&panel, 0..10, cx),
            &[
                "v project_root",
                "    v dir_1/nested_dir  <== selected",
                "          file_a.py",
                "      file_1.py",
            ]
        );
    }

    #[gpui::test]
    async fn test_collapse_all_entries(cx: &mut gpui::TestAppContext) {
        init_test_with_editor(cx);

        let fs = FakeFs::new(cx.executor().clone());
        fs.insert_tree(
            "/project_root",
            json!({
                "dir_1": {
                    "nested_dir": {
                        "file_a.py": "# File contents",
                        "file_b.py": "# File contents",
                        "file_c.py": "# File contents",
                    },
                    "file_1.py": "# File contents",
                    "file_2.py": "# File contents",
                    "file_3.py": "# File contents",
                },
                "dir_2": {
                    "file_1.py": "# File contents",
                    "file_2.py": "# File contents",
                    "file_3.py": "# File contents",
                }
            }),
        )
        .await;

        let project = Project::test(fs.clone(), ["/project_root".as_ref()], cx).await;
        let workspace = cx.add_window(|cx| Workspace::test_new(project.clone(), cx));
        let cx = &mut VisualTestContext::from_window(*workspace, cx);
        let panel = workspace
            .update(cx, |workspace, cx| ProjectPanel::new(workspace, cx))
            .unwrap();

        panel.update(cx, |panel, cx| {
            panel.collapse_all_entries(&CollapseAllEntries, cx)
        });
        cx.executor().run_until_parked();
        assert_eq!(
            visible_entries_as_strings(&panel, 0..10, cx),
            &["v project_root", "    > dir_1", "    > dir_2",]
        );

        // Open dir_1 and make sure nested_dir was collapsed when running collapse_all_entries
        toggle_expand_dir(&panel, "project_root/dir_1", cx);
        cx.executor().run_until_parked();
        assert_eq!(
            visible_entries_as_strings(&panel, 0..10, cx),
            &[
                "v project_root",
                "    v dir_1  <== selected",
                "        > nested_dir",
                "          file_1.py",
                "          file_2.py",
                "          file_3.py",
                "    > dir_2",
            ]
        );
    }

    #[gpui::test]
    async fn test_new_file_move(cx: &mut gpui::TestAppContext) {
        init_test(cx);

        let fs = FakeFs::new(cx.executor().clone());
        fs.as_fake().insert_tree("/root", json!({})).await;
        let project = Project::test(fs, ["/root".as_ref()], cx).await;
        let workspace = cx.add_window(|cx| Workspace::test_new(project.clone(), cx));
        let cx = &mut VisualTestContext::from_window(*workspace, cx);
        let panel = workspace
            .update(cx, |workspace, cx| ProjectPanel::new(workspace, cx))
            .unwrap();

        // Make a new buffer with no backing file
        workspace
            .update(cx, |workspace, cx| {
                Editor::new_file(workspace, &Default::default(), cx)
            })
            .unwrap();

        // "Save as"" the buffer, creating a new backing file for it
        let save_task = workspace
            .update(cx, |workspace, cx| {
                workspace.save_active_item(workspace::SaveIntent::Save, cx)
            })
            .unwrap();

        cx.executor().run_until_parked();
        cx.simulate_new_path_selection(|_| Some(PathBuf::from("/root/new")));
        save_task.await.unwrap();

        // Rename the file
        select_path(&panel, "root/new", cx);
        assert_eq!(
            visible_entries_as_strings(&panel, 0..10, cx),
            &["v root", "      new  <== selected"]
        );
        panel.update(cx, |panel, cx| panel.rename(&Rename, cx));
        panel.update(cx, |panel, cx| {
            panel
                .filename_editor
                .update(cx, |editor, cx| editor.set_text("newer", cx));
        });
        panel.update(cx, |panel, cx| panel.confirm(&Confirm, cx));

        cx.executor().run_until_parked();
        assert_eq!(
            visible_entries_as_strings(&panel, 0..10, cx),
            &["v root", "      newer  <== selected"]
        );

        workspace
            .update(cx, |workspace, cx| {
                workspace.save_active_item(workspace::SaveIntent::Save, cx)
            })
            .unwrap()
            .await
            .unwrap();

        cx.executor().run_until_parked();
        // assert that saving the file doesn't restore "new"
        assert_eq!(
            visible_entries_as_strings(&panel, 0..10, cx),
            &["v root", "      newer  <== selected"]
        );
    }

    #[gpui::test]
    async fn test_autoreveal_and_gitignored_files(cx: &mut gpui::TestAppContext) {
        init_test_with_editor(cx);
        cx.update(|cx| {
            cx.update_global::<SettingsStore, _>(|store, cx| {
                store.update_user_settings::<WorktreeSettings>(cx, |worktree_settings| {
                    worktree_settings.file_scan_exclusions = Some(Vec::new());
                });
                store.update_user_settings::<ProjectPanelSettings>(cx, |project_panel_settings| {
                    project_panel_settings.auto_reveal_entries = Some(false)
                });
            })
        });

        let fs = FakeFs::new(cx.background_executor.clone());
        fs.insert_tree(
            "/project_root",
            json!({
                ".git": {},
                ".gitignore": "**/gitignored_dir",
                "dir_1": {
                    "file_1.py": "# File 1_1 contents",
                    "file_2.py": "# File 1_2 contents",
                    "file_3.py": "# File 1_3 contents",
                    "gitignored_dir": {
                        "file_a.py": "# File contents",
                        "file_b.py": "# File contents",
                        "file_c.py": "# File contents",
                    },
                },
                "dir_2": {
                    "file_1.py": "# File 2_1 contents",
                    "file_2.py": "# File 2_2 contents",
                    "file_3.py": "# File 2_3 contents",
                }
            }),
        )
        .await;

        let project = Project::test(fs.clone(), ["/project_root".as_ref()], cx).await;
        let workspace = cx.add_window(|cx| Workspace::test_new(project.clone(), cx));
        let cx = &mut VisualTestContext::from_window(*workspace, cx);
        let panel = workspace
            .update(cx, |workspace, cx| ProjectPanel::new(workspace, cx))
            .unwrap();

        assert_eq!(
            visible_entries_as_strings(&panel, 0..20, cx),
            &[
                "v project_root",
                "    > .git",
                "    > dir_1",
                "    > dir_2",
                "      .gitignore",
            ]
        );

        let dir_1_file = find_project_entry(&panel, "project_root/dir_1/file_1.py", cx)
            .expect("dir 1 file is not ignored and should have an entry");
        let dir_2_file = find_project_entry(&panel, "project_root/dir_2/file_1.py", cx)
            .expect("dir 2 file is not ignored and should have an entry");
        let gitignored_dir_file =
            find_project_entry(&panel, "project_root/dir_1/gitignored_dir/file_a.py", cx);
        assert_eq!(
            gitignored_dir_file, None,
            "File in the gitignored dir should not have an entry before its dir is toggled"
        );

        toggle_expand_dir(&panel, "project_root/dir_1", cx);
        toggle_expand_dir(&panel, "project_root/dir_1/gitignored_dir", cx);
        cx.executor().run_until_parked();
        assert_eq!(
            visible_entries_as_strings(&panel, 0..20, cx),
            &[
                "v project_root",
                "    > .git",
                "    v dir_1",
                "        v gitignored_dir  <== selected",
                "              file_a.py",
                "              file_b.py",
                "              file_c.py",
                "          file_1.py",
                "          file_2.py",
                "          file_3.py",
                "    > dir_2",
                "      .gitignore",
            ],
            "Should show gitignored dir file list in the project panel"
        );
        let gitignored_dir_file =
            find_project_entry(&panel, "project_root/dir_1/gitignored_dir/file_a.py", cx)
                .expect("after gitignored dir got opened, a file entry should be present");

        toggle_expand_dir(&panel, "project_root/dir_1/gitignored_dir", cx);
        toggle_expand_dir(&panel, "project_root/dir_1", cx);
        assert_eq!(
            visible_entries_as_strings(&panel, 0..20, cx),
            &[
                "v project_root",
                "    > .git",
                "    > dir_1  <== selected",
                "    > dir_2",
                "      .gitignore",
            ],
            "Should hide all dir contents again and prepare for the auto reveal test"
        );

        for file_entry in [dir_1_file, dir_2_file, gitignored_dir_file] {
            panel.update(cx, |panel, cx| {
                panel.project.update(cx, |_, cx| {
                    cx.emit(project::Event::ActiveEntryChanged(Some(file_entry)))
                })
            });
            cx.run_until_parked();
            assert_eq!(
                visible_entries_as_strings(&panel, 0..20, cx),
                &[
                    "v project_root",
                    "    > .git",
                    "    > dir_1  <== selected",
                    "    > dir_2",
                    "      .gitignore",
                ],
                "When no auto reveal is enabled, the selected entry should not be revealed in the project panel"
            );
        }

        cx.update(|cx| {
            cx.update_global::<SettingsStore, _>(|store, cx| {
                store.update_user_settings::<ProjectPanelSettings>(cx, |project_panel_settings| {
                    project_panel_settings.auto_reveal_entries = Some(true)
                });
            })
        });

        panel.update(cx, |panel, cx| {
            panel.project.update(cx, |_, cx| {
                cx.emit(project::Event::ActiveEntryChanged(Some(dir_1_file)))
            })
        });
        cx.run_until_parked();
        assert_eq!(
            visible_entries_as_strings(&panel, 0..20, cx),
            &[
                "v project_root",
                "    > .git",
                "    v dir_1",
                "        > gitignored_dir",
                "          file_1.py  <== selected",
                "          file_2.py",
                "          file_3.py",
                "    > dir_2",
                "      .gitignore",
            ],
            "When auto reveal is enabled, not ignored dir_1 entry should be revealed"
        );

        panel.update(cx, |panel, cx| {
            panel.project.update(cx, |_, cx| {
                cx.emit(project::Event::ActiveEntryChanged(Some(dir_2_file)))
            })
        });
        cx.run_until_parked();
        assert_eq!(
            visible_entries_as_strings(&panel, 0..20, cx),
            &[
                "v project_root",
                "    > .git",
                "    v dir_1",
                "        > gitignored_dir",
                "          file_1.py",
                "          file_2.py",
                "          file_3.py",
                "    v dir_2",
                "          file_1.py  <== selected",
                "          file_2.py",
                "          file_3.py",
                "      .gitignore",
            ],
            "When auto reveal is enabled, not ignored dir_2 entry should be revealed"
        );

        panel.update(cx, |panel, cx| {
            panel.project.update(cx, |_, cx| {
                cx.emit(project::Event::ActiveEntryChanged(Some(
                    gitignored_dir_file,
                )))
            })
        });
        cx.run_until_parked();
        assert_eq!(
            visible_entries_as_strings(&panel, 0..20, cx),
            &[
                "v project_root",
                "    > .git",
                "    v dir_1",
                "        > gitignored_dir",
                "          file_1.py",
                "          file_2.py",
                "          file_3.py",
                "    v dir_2",
                "          file_1.py  <== selected",
                "          file_2.py",
                "          file_3.py",
                "      .gitignore",
            ],
            "When auto reveal is enabled, a gitignored selected entry should not be revealed in the project panel"
        );

        panel.update(cx, |panel, cx| {
            panel.project.update(cx, |_, cx| {
                cx.emit(project::Event::RevealInProjectPanel(gitignored_dir_file))
            })
        });
        cx.run_until_parked();
        assert_eq!(
            visible_entries_as_strings(&panel, 0..20, cx),
            &[
                "v project_root",
                "    > .git",
                "    v dir_1",
                "        v gitignored_dir",
                "              file_a.py  <== selected",
                "              file_b.py",
                "              file_c.py",
                "          file_1.py",
                "          file_2.py",
                "          file_3.py",
                "    v dir_2",
                "          file_1.py",
                "          file_2.py",
                "          file_3.py",
                "      .gitignore",
            ],
            "When a gitignored entry is explicitly revealed, it should be shown in the project tree"
        );
    }

    #[gpui::test]
    async fn test_explicit_reveal(cx: &mut gpui::TestAppContext) {
        init_test_with_editor(cx);
        cx.update(|cx| {
            cx.update_global::<SettingsStore, _>(|store, cx| {
                store.update_user_settings::<WorktreeSettings>(cx, |worktree_settings| {
                    worktree_settings.file_scan_exclusions = Some(Vec::new());
                });
                store.update_user_settings::<ProjectPanelSettings>(cx, |project_panel_settings| {
                    project_panel_settings.auto_reveal_entries = Some(false)
                });
            })
        });

        let fs = FakeFs::new(cx.background_executor.clone());
        fs.insert_tree(
            "/project_root",
            json!({
                ".git": {},
                ".gitignore": "**/gitignored_dir",
                "dir_1": {
                    "file_1.py": "# File 1_1 contents",
                    "file_2.py": "# File 1_2 contents",
                    "file_3.py": "# File 1_3 contents",
                    "gitignored_dir": {
                        "file_a.py": "# File contents",
                        "file_b.py": "# File contents",
                        "file_c.py": "# File contents",
                    },
                },
                "dir_2": {
                    "file_1.py": "# File 2_1 contents",
                    "file_2.py": "# File 2_2 contents",
                    "file_3.py": "# File 2_3 contents",
                }
            }),
        )
        .await;

        let project = Project::test(fs.clone(), ["/project_root".as_ref()], cx).await;
        let workspace = cx.add_window(|cx| Workspace::test_new(project.clone(), cx));
        let cx = &mut VisualTestContext::from_window(*workspace, cx);
        let panel = workspace
            .update(cx, |workspace, cx| ProjectPanel::new(workspace, cx))
            .unwrap();

        assert_eq!(
            visible_entries_as_strings(&panel, 0..20, cx),
            &[
                "v project_root",
                "    > .git",
                "    > dir_1",
                "    > dir_2",
                "      .gitignore",
            ]
        );

        let dir_1_file = find_project_entry(&panel, "project_root/dir_1/file_1.py", cx)
            .expect("dir 1 file is not ignored and should have an entry");
        let dir_2_file = find_project_entry(&panel, "project_root/dir_2/file_1.py", cx)
            .expect("dir 2 file is not ignored and should have an entry");
        let gitignored_dir_file =
            find_project_entry(&panel, "project_root/dir_1/gitignored_dir/file_a.py", cx);
        assert_eq!(
            gitignored_dir_file, None,
            "File in the gitignored dir should not have an entry before its dir is toggled"
        );

        toggle_expand_dir(&panel, "project_root/dir_1", cx);
        toggle_expand_dir(&panel, "project_root/dir_1/gitignored_dir", cx);
        cx.run_until_parked();
        assert_eq!(
            visible_entries_as_strings(&panel, 0..20, cx),
            &[
                "v project_root",
                "    > .git",
                "    v dir_1",
                "        v gitignored_dir  <== selected",
                "              file_a.py",
                "              file_b.py",
                "              file_c.py",
                "          file_1.py",
                "          file_2.py",
                "          file_3.py",
                "    > dir_2",
                "      .gitignore",
            ],
            "Should show gitignored dir file list in the project panel"
        );
        let gitignored_dir_file =
            find_project_entry(&panel, "project_root/dir_1/gitignored_dir/file_a.py", cx)
                .expect("after gitignored dir got opened, a file entry should be present");

        toggle_expand_dir(&panel, "project_root/dir_1/gitignored_dir", cx);
        toggle_expand_dir(&panel, "project_root/dir_1", cx);
        assert_eq!(
            visible_entries_as_strings(&panel, 0..20, cx),
            &[
                "v project_root",
                "    > .git",
                "    > dir_1  <== selected",
                "    > dir_2",
                "      .gitignore",
            ],
            "Should hide all dir contents again and prepare for the explicit reveal test"
        );

        for file_entry in [dir_1_file, dir_2_file, gitignored_dir_file] {
            panel.update(cx, |panel, cx| {
                panel.project.update(cx, |_, cx| {
                    cx.emit(project::Event::ActiveEntryChanged(Some(file_entry)))
                })
            });
            cx.run_until_parked();
            assert_eq!(
                visible_entries_as_strings(&panel, 0..20, cx),
                &[
                    "v project_root",
                    "    > .git",
                    "    > dir_1  <== selected",
                    "    > dir_2",
                    "      .gitignore",
                ],
                "When no auto reveal is enabled, the selected entry should not be revealed in the project panel"
            );
        }

        panel.update(cx, |panel, cx| {
            panel.project.update(cx, |_, cx| {
                cx.emit(project::Event::RevealInProjectPanel(dir_1_file))
            })
        });
        cx.run_until_parked();
        assert_eq!(
            visible_entries_as_strings(&panel, 0..20, cx),
            &[
                "v project_root",
                "    > .git",
                "    v dir_1",
                "        > gitignored_dir",
                "          file_1.py  <== selected",
                "          file_2.py",
                "          file_3.py",
                "    > dir_2",
                "      .gitignore",
            ],
            "With no auto reveal, explicit reveal should show the dir_1 entry in the project panel"
        );

        panel.update(cx, |panel, cx| {
            panel.project.update(cx, |_, cx| {
                cx.emit(project::Event::RevealInProjectPanel(dir_2_file))
            })
        });
        cx.run_until_parked();
        assert_eq!(
            visible_entries_as_strings(&panel, 0..20, cx),
            &[
                "v project_root",
                "    > .git",
                "    v dir_1",
                "        > gitignored_dir",
                "          file_1.py",
                "          file_2.py",
                "          file_3.py",
                "    v dir_2",
                "          file_1.py  <== selected",
                "          file_2.py",
                "          file_3.py",
                "      .gitignore",
            ],
            "With no auto reveal, explicit reveal should show the dir_2 entry in the project panel"
        );

        panel.update(cx, |panel, cx| {
            panel.project.update(cx, |_, cx| {
                cx.emit(project::Event::RevealInProjectPanel(gitignored_dir_file))
            })
        });
        cx.run_until_parked();
        assert_eq!(
            visible_entries_as_strings(&panel, 0..20, cx),
            &[
                "v project_root",
                "    > .git",
                "    v dir_1",
                "        v gitignored_dir",
                "              file_a.py  <== selected",
                "              file_b.py",
                "              file_c.py",
                "          file_1.py",
                "          file_2.py",
                "          file_3.py",
                "    v dir_2",
                "          file_1.py",
                "          file_2.py",
                "          file_3.py",
                "      .gitignore",
            ],
            "With no auto reveal, explicit reveal should show the gitignored entry in the project panel"
        );
    }

    fn toggle_expand_dir(
        panel: &View<ProjectPanel>,
        path: impl AsRef<Path>,
        cx: &mut VisualTestContext,
    ) {
        let path = path.as_ref();
        panel.update(cx, |panel, cx| {
            for worktree in panel.project.read(cx).worktrees().collect::<Vec<_>>() {
                let worktree = worktree.read(cx);
                if let Ok(relative_path) = path.strip_prefix(worktree.root_name()) {
                    let entry_id = worktree.entry_for_path(relative_path).unwrap().id;
                    panel.toggle_expanded(entry_id, cx);
                    return;
                }
            }
            panic!("no worktree for path {:?}", path);
        });
    }

    fn select_path(panel: &View<ProjectPanel>, path: impl AsRef<Path>, cx: &mut VisualTestContext) {
        let path = path.as_ref();
        panel.update(cx, |panel, cx| {
            for worktree in panel.project.read(cx).worktrees().collect::<Vec<_>>() {
                let worktree = worktree.read(cx);
                if let Ok(relative_path) = path.strip_prefix(worktree.root_name()) {
                    let entry_id = worktree.entry_for_path(relative_path).unwrap().id;
                    panel.selection = Some(crate::Selection {
                        worktree_id: worktree.id(),
                        entry_id,
                    });
                    return;
                }
            }
            panic!("no worktree for path {:?}", path);
        });
    }

    fn find_project_entry(
        panel: &View<ProjectPanel>,
        path: impl AsRef<Path>,
        cx: &mut VisualTestContext,
    ) -> Option<ProjectEntryId> {
        let path = path.as_ref();
        panel.update(cx, |panel, cx| {
            for worktree in panel.project.read(cx).worktrees().collect::<Vec<_>>() {
                let worktree = worktree.read(cx);
                if let Ok(relative_path) = path.strip_prefix(worktree.root_name()) {
                    return worktree.entry_for_path(relative_path).map(|entry| entry.id);
                }
            }
            panic!("no worktree for path {path:?}");
        })
    }

    fn visible_entries_as_strings(
        panel: &View<ProjectPanel>,
        range: Range<usize>,
        cx: &mut VisualTestContext,
    ) -> Vec<String> {
        let mut result = Vec::new();
        let mut project_entries = HashSet::default();
        let mut has_editor = false;

        panel.update(cx, |panel, cx| {
            panel.for_each_visible_entry(range, cx, |project_entry, details, _| {
                if details.is_editing {
                    assert!(!has_editor, "duplicate editor entry");
                    has_editor = true;
                } else {
                    assert!(
                        project_entries.insert(project_entry),
                        "duplicate project entry {:?} {:?}",
                        project_entry,
                        details
                    );
                }

                let indent = "    ".repeat(details.depth);
                let icon = if details.kind.is_dir() {
                    if details.is_expanded {
                        "v "
                    } else {
                        "> "
                    }
                } else {
                    "  "
                };
                let name = if details.is_editing {
                    format!("[EDITOR: '{}']", details.filename)
                } else if details.is_processing {
                    format!("[PROCESSING: '{}']", details.filename)
                } else {
                    details.filename.clone()
                };
                let selected = if details.is_selected {
                    "  <== selected"
                } else {
                    ""
                };
                result.push(format!("{indent}{icon}{name}{selected}"));
            });
        });

        result
    }

    fn init_test(cx: &mut TestAppContext) {
        cx.update(|cx| {
            let settings_store = SettingsStore::test(cx);
            cx.set_global(settings_store);
            init_settings(cx);
            theme::init(theme::LoadThemes::JustBase, cx);
            language::init(cx);
            editor::init_settings(cx);
            crate::init((), cx);
            workspace::init_settings(cx);
            client::init_settings(cx);
            Project::init_settings(cx);

            cx.update_global::<SettingsStore, _>(|store, cx| {
                store.update_user_settings::<WorktreeSettings>(cx, |worktree_settings| {
                    worktree_settings.file_scan_exclusions = Some(Vec::new());
                });
            });
        });
    }

    fn init_test_with_editor(cx: &mut TestAppContext) {
        cx.update(|cx| {
            let app_state = AppState::test(cx);
            theme::init(theme::LoadThemes::JustBase, cx);
            init_settings(cx);
            language::init(cx);
            editor::init(cx);
            crate::init((), cx);
            workspace::init(app_state.clone(), cx);
            Project::init_settings(cx);
        });
    }

    fn ensure_single_file_is_opened(
        window: &WindowHandle<Workspace>,
        expected_path: &str,
        cx: &mut TestAppContext,
    ) {
        window
            .update(cx, |workspace, cx| {
                let worktrees = workspace.worktrees(cx).collect::<Vec<_>>();
                assert_eq!(worktrees.len(), 1);
                let worktree_id = worktrees[0].read(cx).id();

                let open_project_paths = workspace
                    .panes()
                    .iter()
                    .filter_map(|pane| pane.read(cx).active_item()?.project_path(cx))
                    .collect::<Vec<_>>();
                assert_eq!(
                    open_project_paths,
                    vec![ProjectPath {
                        worktree_id,
                        path: Arc::from(Path::new(expected_path))
                    }],
                    "Should have opened file, selected in project panel"
                );
            })
            .unwrap();
    }

    fn submit_deletion(panel: &View<ProjectPanel>, cx: &mut VisualTestContext) {
        assert!(
            !cx.has_pending_prompt(),
            "Should have no prompts before the deletion"
        );
        panel.update(cx, |panel, cx| {
            panel.delete(&Delete { skip_prompt: false }, cx)
        });
        assert!(
            cx.has_pending_prompt(),
            "Should have a prompt after the deletion"
        );
        cx.simulate_prompt_answer(0);
        assert!(
            !cx.has_pending_prompt(),
            "Should have no prompts after prompt was replied to"
        );
        cx.executor().run_until_parked();
    }

    fn submit_deletion_skipping_prompt(panel: &View<ProjectPanel>, cx: &mut VisualTestContext) {
        assert!(
            !cx.has_pending_prompt(),
            "Should have no prompts before the deletion"
        );
        panel.update(cx, |panel, cx| {
            panel.delete(&Delete { skip_prompt: true }, cx)
        });
        assert!(!cx.has_pending_prompt(), "Should have received no prompts");
        cx.executor().run_until_parked();
    }

    fn ensure_no_open_items_and_panes(
        workspace: &WindowHandle<Workspace>,
        cx: &mut VisualTestContext,
    ) {
        assert!(
            !cx.has_pending_prompt(),
            "Should have no prompts after deletion operation closes the file"
        );
        workspace
            .read_with(cx, |workspace, cx| {
                let open_project_paths = workspace
                    .panes()
                    .iter()
                    .filter_map(|pane| pane.read(cx).active_item()?.project_path(cx))
                    .collect::<Vec<_>>();
                assert!(
                    open_project_paths.is_empty(),
                    "Deleted file's buffer should be closed, but got open files: {open_project_paths:?}"
                );
            })
            .unwrap();
    }
}<|MERGE_RESOLUTION|>--- conflicted
+++ resolved
@@ -25,10 +25,7 @@
 use serde::{Deserialize, Serialize};
 use std::{
     cmp::Ordering,
-<<<<<<< HEAD
     collections::HashSet,
-=======
->>>>>>> 50fc54c3
     ffi::OsStr,
     ops::Range,
     path::{Path, PathBuf},
