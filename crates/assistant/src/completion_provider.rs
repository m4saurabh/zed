--- conflicted
+++ resolved
@@ -54,19 +54,9 @@
     .detach();
 }
 
-<<<<<<< HEAD
-pub enum CompletionProvider {
-    OpenAi(OpenAiCompletionProvider),
-    Anthropic(AnthropicCompletionProvider),
-    Cloud(CloudCompletionProvider),
-    #[cfg(any(test, feature = "test-support"))]
-    Fake(FakeCompletionProvider),
-    Ollama(OllamaCompletionProvider),
-=======
 pub struct CompletionResponse {
     pub inner: BoxFuture<'static, Result<BoxStream<'static, Result<String>>>>,
     _lock: SemaphoreGuardArc,
->>>>>>> 9a6f30fd
 }
 
 pub trait LanguageModelCompletionProvider: Send + Sync {
@@ -110,100 +100,7 @@
         }
     }
 
-    #[cfg(any(test, feature = "test-support"))]
-    pub fn fake() -> Self {
-        Self::Fake(FakeCompletionProvider::default())
-    }
-
     pub fn available_models(&self, cx: &AppContext) -> Vec<LanguageModel> {
-<<<<<<< HEAD
-        match self {
-            CompletionProvider::OpenAi(provider) => provider
-                .available_models(cx)
-                .map(LanguageModel::OpenAi)
-                .collect(),
-            CompletionProvider::Anthropic(provider) => provider
-                .available_models()
-                .map(LanguageModel::Anthropic)
-                .collect(),
-            CompletionProvider::Cloud(provider) => provider
-                .available_models()
-                .map(LanguageModel::Cloud)
-                .collect(),
-            CompletionProvider::Ollama(provider) => provider
-                .available_models()
-                .map(|model| LanguageModel::Ollama(model.clone()))
-                .collect(),
-            #[cfg(any(test, feature = "test-support"))]
-            CompletionProvider::Fake(_) => unimplemented!(),
-        }
-    }
-
-    pub fn settings_version(&self) -> usize {
-        match self {
-            CompletionProvider::OpenAi(provider) => provider.settings_version(),
-            CompletionProvider::Anthropic(provider) => provider.settings_version(),
-            CompletionProvider::Cloud(provider) => provider.settings_version(),
-            CompletionProvider::Ollama(provider) => provider.settings_version(),
-            #[cfg(any(test, feature = "test-support"))]
-            CompletionProvider::Fake(_) => unimplemented!(),
-        }
-    }
-
-    pub fn is_authenticated(&self) -> bool {
-        match self {
-            CompletionProvider::OpenAi(provider) => provider.is_authenticated(),
-            CompletionProvider::Anthropic(provider) => provider.is_authenticated(),
-            CompletionProvider::Cloud(provider) => provider.is_authenticated(),
-            CompletionProvider::Ollama(provider) => provider.is_authenticated(),
-            #[cfg(any(test, feature = "test-support"))]
-            CompletionProvider::Fake(_) => true,
-        }
-    }
-
-    pub fn authenticate(&self, cx: &AppContext) -> Task<Result<()>> {
-        match self {
-            CompletionProvider::OpenAi(provider) => provider.authenticate(cx),
-            CompletionProvider::Anthropic(provider) => provider.authenticate(cx),
-            CompletionProvider::Cloud(provider) => provider.authenticate(cx),
-            CompletionProvider::Ollama(provider) => provider.authenticate(cx),
-            #[cfg(any(test, feature = "test-support"))]
-            CompletionProvider::Fake(_) => Task::ready(Ok(())),
-        }
-    }
-
-    pub fn authentication_prompt(&self, cx: &mut WindowContext) -> AnyView {
-        match self {
-            CompletionProvider::OpenAi(provider) => provider.authentication_prompt(cx),
-            CompletionProvider::Anthropic(provider) => provider.authentication_prompt(cx),
-            CompletionProvider::Cloud(provider) => provider.authentication_prompt(cx),
-            CompletionProvider::Ollama(provider) => provider.authentication_prompt(cx),
-            #[cfg(any(test, feature = "test-support"))]
-            CompletionProvider::Fake(_) => unimplemented!(),
-        }
-    }
-
-    pub fn reset_credentials(&self, cx: &AppContext) -> Task<Result<()>> {
-        match self {
-            CompletionProvider::OpenAi(provider) => provider.reset_credentials(cx),
-            CompletionProvider::Anthropic(provider) => provider.reset_credentials(cx),
-            CompletionProvider::Cloud(_) => Task::ready(Ok(())),
-            CompletionProvider::Ollama(provider) => provider.reset_credentials(cx),
-            #[cfg(any(test, feature = "test-support"))]
-            CompletionProvider::Fake(_) => Task::ready(Ok(())),
-        }
-    }
-
-    pub fn model(&self) -> LanguageModel {
-        match self {
-            CompletionProvider::OpenAi(provider) => LanguageModel::OpenAi(provider.model()),
-            CompletionProvider::Anthropic(provider) => LanguageModel::Anthropic(provider.model()),
-            CompletionProvider::Cloud(provider) => LanguageModel::Cloud(provider.model()),
-            CompletionProvider::Ollama(provider) => LanguageModel::Ollama(provider.model()),
-            #[cfg(any(test, feature = "test-support"))]
-            CompletionProvider::Fake(_) => LanguageModel::default(),
-        }
-=======
         self.provider.read().available_models(cx)
     }
 
@@ -229,7 +126,6 @@
 
     pub fn model(&self) -> LanguageModel {
         self.provider.read().model()
->>>>>>> 9a6f30fd
     }
 
     pub fn count_tokens(
@@ -237,33 +133,12 @@
         request: LanguageModelRequest,
         cx: &AppContext,
     ) -> BoxFuture<'static, Result<usize>> {
-<<<<<<< HEAD
-        match self {
-            CompletionProvider::OpenAi(provider) => provider.count_tokens(request, cx),
-            CompletionProvider::Anthropic(provider) => provider.count_tokens(request, cx),
-            CompletionProvider::Cloud(provider) => provider.count_tokens(request, cx),
-            CompletionProvider::Ollama(provider) => provider.count_tokens(request, cx),
-            #[cfg(any(test, feature = "test-support"))]
-            CompletionProvider::Fake(_) => futures::FutureExt::boxed(futures::future::ready(Ok(0))),
-        }
-=======
         self.provider.read().count_tokens(request, cx)
->>>>>>> 9a6f30fd
     }
 
     pub fn complete(
         &self,
         request: LanguageModelRequest,
-<<<<<<< HEAD
-    ) -> BoxFuture<'static, Result<BoxStream<'static, Result<String>>>> {
-        match self {
-            CompletionProvider::OpenAi(provider) => provider.complete(request),
-            CompletionProvider::Anthropic(provider) => provider.complete(request),
-            CompletionProvider::Cloud(provider) => provider.complete(request),
-            CompletionProvider::Ollama(provider) => provider.complete(request),
-            #[cfg(any(test, feature = "test-support"))]
-            CompletionProvider::Fake(provider) => provider.complete(),
-=======
         cx: &AppContext,
     ) -> Task<CompletionResponse> {
         let rate_limiter = self.request_limiter.clone();
@@ -351,7 +226,6 @@
             } else {
                 log::warn!("completion provider cannot be created because client is not set");
             }
->>>>>>> 9a6f30fd
         }
     }
 }
